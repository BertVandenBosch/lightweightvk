--- conflicted
+++ resolved
@@ -12,16 +12,6 @@
 set_property(GLOBAL PROPERTY USE_FOLDERS ON)
 
 # cmake-format: off
-<<<<<<< HEAD
-option(LVK_CUSTOM_MOLTENVK_PATH "Path to custom MoltenVK"       "")
-option(LVK_DEPLOY_DEPS          "Deploy dependencies via CMake" ON)
-option(LVK_WITH_GLFW            "Enable GLFW"                   ON)
-option(LVK_WITH_SAMPLES         "Enable sample demo apps"       ON)
-option(LVK_WITH_TRACY           "Enable Tracy profiler"         ON)
-option(LVK_WITH_WAYLAND         "Enable Wayland"                OFF)
-option(LVK_WITH_IMPLOT          "Enable ImPlot"                 ON)
-option(LVK_WITH_OPENXR          "Enable OpenXR"                 OFF)
-=======
 option(LVK_DEPLOY_DEPS             "Deploy dependencies via CMake"           ON)
 option(LVK_WITH_GLFW               "Enable GLFW"                             ON)
 option(LVK_WITH_SAMPLES            "Enable sample demo apps"                 ON)
@@ -31,7 +21,6 @@
 option(LVK_WITH_IMPLOT             "Enable ImPlot"                           ON)
 option(LVK_WITH_OPENXR             "Enable OpenXR"                           OFF)
 option(LVK_WITH_ANDROID_VALIDATION "Enable validation layers on Android"     ON)
->>>>>>> 834883ad
 
 cmake_dependent_option(LVK_WITH_VULKAN_PORTABILITY "Enable portability extension" ON "APPLE" OFF)
 
@@ -93,8 +82,6 @@
 message(STATUS "LVK_WITH_WAYLAND            = ${LVK_WITH_WAYLAND}")
 message(STATUS "LVK_WITH_IMPLOT             = ${LVK_WITH_IMPLOT}")
 message(STATUS "LVK_WITH_OPENXR             = ${LVK_WITH_OPENXR}")
-<<<<<<< HEAD
-=======
 # cmake-format: on
 
 # cmake-format: off
@@ -102,7 +89,6 @@
   message(STATUS "LVK_ANDROID_ABI             = ${LVK_ANDROID_ABI}")
   message(STATUS "LVK_WITH_ANDROID_VALIDATION = ${LVK_WITH_ANDROID_VALIDATION}")
 endif()
->>>>>>> 834883ad
 # cmake-format: on
 
 if(NOT DEFINED CMAKE_BUILD_TYPE)
@@ -153,13 +139,6 @@
 endif()
 
 if(LVK_WITH_OPENXR)
-<<<<<<< HEAD
-  add_definitions("-DXR_USE_GRAPHICS_API_VULKAN")
-  add_subdirectory(third-party/deps/src/openxr-sdk)
-endif()
-
-
-=======
   if(NOT WIN32)
     message(FATAL_ERROR "OpenXR can be enabled only on Windows.")
   endif()
@@ -172,7 +151,6 @@
   # cmake-format: on
 endif()
 
->>>>>>> 834883ad
 # temporary
 if(NOT LVK_USE_CUSTOM_MOLTENVK)
   find_package(Vulkan REQUIRED)
