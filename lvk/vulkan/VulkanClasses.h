--- conflicted
+++ resolved
@@ -24,7 +24,6 @@
 
 class VulkanContext;
 
-<<<<<<< HEAD
 #ifdef LVK_WITH_OPENXR
 struct XRParams {
   XrInstance instance = {XR_NULL_HANDLE};
@@ -32,10 +31,7 @@
 };
 #endif
 
-struct DeviceQueues {
-=======
 struct DeviceQueues final {
->>>>>>> 7f7e8180
   const static uint32_t INVALID = 0xFFFFFFFF;
   uint32_t graphicsQueueFamilyIndex = INVALID;
   uint32_t computeQueueFamilyIndex = INVALID;
@@ -124,37 +120,9 @@
   bool isStencilFormat_ = false;
   // current image layout
   mutable VkImageLayout vkImageLayout_ = VK_IMAGE_LAYOUT_UNDEFINED;
-<<<<<<< HEAD
-};
-
-struct VulkanTexture final {
-  VulkanTexture() = default;
-  VulkanTexture(std::shared_ptr<lvk::VulkanImage> image, VkImageView imageView);
-  ~VulkanTexture();
-
-  VulkanTexture(const VulkanTexture&) = delete;
-  VulkanTexture& operator=(const VulkanTexture&) = delete;
-
-  VulkanTexture(VulkanTexture&& other);
-  VulkanTexture& operator=(VulkanTexture&& other);
-
-  VkExtent3D getExtent() const {
-    LVK_ASSERT(image_.get());
-    return image_->vkExtent_;
-  }
-
-  // framebuffers can render only into one level/layer
-  VkImageView getOrCreateVkImageViewForFramebuffer(uint8_t level, uint16_t layer);
-
-  std::shared_ptr<lvk::VulkanImage> image_;
-  VkImageView imageView_ = VK_NULL_HANDLE; // all mip-levels
-  VkImageView imageViewForFramebuffer_[LVK_MAX_MIP_LEVELS][16] = {}; // This number is chosen to fit my personal needs (HBAOplus
-                                                                     // deinterleave texture2DArray target)
-=======
   // precached image views - owned by this VulkanImage
   VkImageView imageView_ = VK_NULL_HANDLE; // default view with all mip-levels
   VkImageView imageViewForFramebuffer_[LVK_MAX_MIP_LEVELS][6] = {}; // max 6 faces for cubemap rendering
->>>>>>> 7f7e8180
 };
 
 class VulkanSwapchain final {
