/*
 * LightweightVK
 *
 * This source code is licensed under the MIT license found in the
 * LICENSE file in the root directory of this source tree.
 */

#include <cstring>
#include <deque>
#include <set>
#include <vector>

#define VMA_IMPLEMENTATION
#define VOLK_IMPLEMENTATION

#include "VulkanClasses.h"
#include "VulkanUtils.h"

#include <glslang/Include/glslang_c_interface.h>
#include <SPIRV-Reflect/spirv_reflect.h>
#include <ldrutils/lutils/ScopeExit.h>

#ifndef VK_USE_PLATFORM_WIN32_KHR
#include <unistd.h>
#endif

#if !defined(__APPLE__)
#include <malloc.h>
#endif

uint32_t lvk::VulkanPipelineBuilder::numPipelinesCreated_ = 0;

static_assert(lvk::HWDeviceDesc::LVK_MAX_PHYSICAL_DEVICE_NAME_SIZE == VK_MAX_PHYSICAL_DEVICE_NAME_SIZE);
static_assert(lvk::Swizzle_Default == (uint32_t)VK_COMPONENT_SWIZZLE_IDENTITY);
static_assert(lvk::Swizzle_0 == (uint32_t)VK_COMPONENT_SWIZZLE_ZERO);
static_assert(lvk::Swizzle_1 == (uint32_t)VK_COMPONENT_SWIZZLE_ONE);
static_assert(lvk::Swizzle_R == (uint32_t)VK_COMPONENT_SWIZZLE_R);
static_assert(lvk::Swizzle_G == (uint32_t)VK_COMPONENT_SWIZZLE_G);
static_assert(lvk::Swizzle_B == (uint32_t)VK_COMPONENT_SWIZZLE_B);
static_assert(lvk::Swizzle_A == (uint32_t)VK_COMPONENT_SWIZZLE_A);

namespace {

const char* kDefaultValidationLayers[] = {"VK_LAYER_KHRONOS_validation"};

// These bindings should match GLSL declarations injected into shaders in VulkanContext::createShaderModule().
enum Bindings {
  kBinding_Textures = 0,
  kBinding_Samplers = 1,
  kBinding_StorageImages = 2,
  kBinding_NumBindings = 3,
};

VKAPI_ATTR VkBool32 VKAPI_CALL vulkanDebugCallback(VkDebugUtilsMessageSeverityFlagBitsEXT msgSeverity,
                                                   [[maybe_unused]] VkDebugUtilsMessageTypeFlagsEXT msgType,
                                                   const VkDebugUtilsMessengerCallbackDataEXT* cbData,
                                                   void* userData) {
  if (msgSeverity < VK_DEBUG_UTILS_MESSAGE_SEVERITY_INFO_BIT_EXT) {
    return VK_FALSE;
  }

  const bool isError = (msgSeverity & VK_DEBUG_UTILS_MESSAGE_SEVERITY_ERROR_BIT_EXT) != 0;
  const bool isWarning = (msgSeverity & VK_DEBUG_UTILS_MESSAGE_SEVERITY_WARNING_BIT_EXT) != 0;

  const size_t len = cbData->pMessage ? strlen(cbData->pMessage) : 128u;

  LVK_ASSERT(len < 65536);

  char* errorName = (char*)alloca(len + 1);
  int object = 0;
  void* handle = nullptr;
  char typeName[128] = {};
  void* messageID = nullptr;

  minilog::eLogLevel level = minilog::Log;
  if (isError) {
    lvk::VulkanContext* ctx = static_cast<lvk::VulkanContext*>(userData);
    level = ctx->config_.terminateOnValidationError ? minilog::FatalError : minilog::Warning;
  }

  if (!isError && !isWarning && cbData->pMessageIdName) {
    if (strcmp(cbData->pMessageIdName, "Loader Message") == 0) {
      return VK_FALSE;
    }
  }

  if (sscanf(cbData->pMessage,
             "Validation Error: [ %[^]] ] Object %i: handle = %p, type = %127s | MessageID = %p",
             errorName,
             &object,
             &handle,
             typeName,
             &messageID) >= 2) {
    const char* message = strrchr(cbData->pMessage, '|') + 1;

    MINILOG_LOG_PROC(level,
                     "%sValidation layer:\n Validation Error: %s \n Object %i: handle = %p, type = %s\n "
                     "MessageID = %p \n%s \n",
                     isError ? "\nERROR:\n" : "",
                     errorName,
                     object,
                     handle,
                     typeName,
                     messageID,
                     message);
  } else {
    MINILOG_LOG_PROC(level, "%sValidation layer:\n%s\n", isError ? "\nERROR:\n" : "", cbData->pMessage);
  }

  if (isError) {
    lvk::VulkanContext* ctx = static_cast<lvk::VulkanContext*>(userData);

    if (ctx->config_.shaderModuleErrorCallback != nullptr) {
      // retrieve source code references - this is very experimental and depends a lot on the validation layer output
      int line = 0;
      int col = 0;
      const char* substr1 = strstr(cbData->pMessage, "Shader validation error occurred at line ");
      if (substr1 && sscanf(substr1, "Shader validation error occurred at line %d, column %d.", &line, &col) >= 1) {
        const char* substr2 = strstr(cbData->pMessage, "Shader Module (Shader Module: ");
        char* shaderModuleDebugName = (char*)alloca(len + 1);
        VkShaderModule shaderModule = VK_NULL_HANDLE;
#if VK_USE_64_BIT_PTR_DEFINES
        if (substr2 && sscanf(substr2, "Shader Module (Shader Module: %[^)])(%p)", shaderModuleDebugName, &shaderModule) == 2) {
#else
        if (substr2 && sscanf(substr2, "Shader Module (Shader Module: %[^)])(%llu)", shaderModuleDebugName, &shaderModule) == 2) {
#endif // VK_USE_64_BIT_PTR_DEFINES
          ctx->invokeShaderModuleErrorCallback(line, col, shaderModuleDebugName, shaderModule);
        }
      }
    }

    if (ctx->config_.terminateOnValidationError) {
      LVK_ASSERT(false);
      std::terminate();
    }
  }

  return VK_FALSE;
}

VkIndexType indexFormatToVkIndexType(lvk::IndexFormat fmt) {
  switch (fmt) {
  case lvk::IndexFormat_UI16:
    return VK_INDEX_TYPE_UINT16;
  case lvk::IndexFormat_UI32:
    return VK_INDEX_TYPE_UINT32;
  };
  LVK_ASSERT(false);
  return VK_INDEX_TYPE_NONE_KHR;
}

VkPrimitiveTopology topologyToVkPrimitiveTopology(lvk::Topology t) {
  switch (t) {
  case lvk::Topology_Point:
    return VK_PRIMITIVE_TOPOLOGY_POINT_LIST;
  case lvk::Topology_Line:
    return VK_PRIMITIVE_TOPOLOGY_LINE_LIST;
  case lvk::Topology_LineStrip:
    return VK_PRIMITIVE_TOPOLOGY_LINE_STRIP;
  case lvk::Topology_Triangle:
    return VK_PRIMITIVE_TOPOLOGY_TRIANGLE_LIST;
  case lvk::Topology_TriangleStrip:
    return VK_PRIMITIVE_TOPOLOGY_TRIANGLE_STRIP;
  case lvk::Topology_Patch:
    return VK_PRIMITIVE_TOPOLOGY_PATCH_LIST;
  }
  LVK_ASSERT_MSG(false, "Implement Topology = %u", (uint32_t)t);
  return VK_PRIMITIVE_TOPOLOGY_MAX_ENUM;
}

VkAttachmentLoadOp loadOpToVkAttachmentLoadOp(lvk::LoadOp a) {
  switch (a) {
  case lvk::LoadOp_Invalid:
    LVK_ASSERT(false);
    return VK_ATTACHMENT_LOAD_OP_DONT_CARE;
  case lvk::LoadOp_DontCare:
    return VK_ATTACHMENT_LOAD_OP_DONT_CARE;
  case lvk::LoadOp_Load:
    return VK_ATTACHMENT_LOAD_OP_LOAD;
  case lvk::LoadOp_Clear:
    return VK_ATTACHMENT_LOAD_OP_CLEAR;
  case lvk::LoadOp_None:
    return VK_ATTACHMENT_LOAD_OP_NONE_EXT;
  }
  LVK_ASSERT(false);
  return VK_ATTACHMENT_LOAD_OP_DONT_CARE;
}

VkAttachmentStoreOp storeOpToVkAttachmentStoreOp(lvk::StoreOp a) {
  switch (a) {
  case lvk::StoreOp_DontCare:
    return VK_ATTACHMENT_STORE_OP_DONT_CARE;
  case lvk::StoreOp_Store:
    return VK_ATTACHMENT_STORE_OP_STORE;
  case lvk::StoreOp_MsaaResolve:
    // for MSAA resolve, we have to store data into a special "resolve" attachment
    return VK_ATTACHMENT_STORE_OP_DONT_CARE;
  case lvk::StoreOp_None:
    return VK_ATTACHMENT_STORE_OP_NONE;
  }
  LVK_ASSERT(false);
  return VK_ATTACHMENT_STORE_OP_DONT_CARE;
}

VkShaderStageFlagBits shaderStageToVkShaderStage(lvk::ShaderStage stage) {
  switch (stage) {
  case lvk::Stage_Vert:
    return VK_SHADER_STAGE_VERTEX_BIT;
  case lvk::Stage_Tesc:
    return VK_SHADER_STAGE_TESSELLATION_CONTROL_BIT;
  case lvk::Stage_Tese:
    return VK_SHADER_STAGE_TESSELLATION_EVALUATION_BIT;
  case lvk::Stage_Geom:
    return VK_SHADER_STAGE_GEOMETRY_BIT;
  case lvk::Stage_Frag:
    return VK_SHADER_STAGE_FRAGMENT_BIT;
  case lvk::Stage_Comp:
    return VK_SHADER_STAGE_COMPUTE_BIT;
  };
  LVK_ASSERT(false);
  return VK_SHADER_STAGE_FLAG_BITS_MAX_ENUM;
}

VkMemoryPropertyFlags storageTypeToVkMemoryPropertyFlags(lvk::StorageType storage) {
  VkMemoryPropertyFlags memFlags{0};

  switch (storage) {
  case lvk::StorageType_Device:
    memFlags |= VK_MEMORY_PROPERTY_DEVICE_LOCAL_BIT;
    break;
  case lvk::StorageType_HostVisible:
    memFlags |= VK_MEMORY_PROPERTY_HOST_VISIBLE_BIT | VK_MEMORY_PROPERTY_HOST_COHERENT_BIT;
    break;
  case lvk::StorageType_Memoryless:
    memFlags |= VK_MEMORY_PROPERTY_DEVICE_LOCAL_BIT | VK_MEMORY_PROPERTY_LAZILY_ALLOCATED_BIT;
    break;
  }
  return memFlags;
}

VkPolygonMode polygonModeToVkPolygonMode(lvk::PolygonMode mode) {
  switch (mode) {
  case lvk::PolygonMode_Fill:
    return VK_POLYGON_MODE_FILL;
  case lvk::PolygonMode_Line:
    return VK_POLYGON_MODE_LINE;
  }
  LVK_ASSERT_MSG(false, "Implement a missing polygon fill mode");
  return VK_POLYGON_MODE_FILL;
}

VkBlendFactor blendFactorToVkBlendFactor(lvk::BlendFactor value) {
  switch (value) {
  case lvk::BlendFactor_Zero:
    return VK_BLEND_FACTOR_ZERO;
  case lvk::BlendFactor_One:
    return VK_BLEND_FACTOR_ONE;
  case lvk::BlendFactor_SrcColor:
    return VK_BLEND_FACTOR_SRC_COLOR;
  case lvk::BlendFactor_OneMinusSrcColor:
    return VK_BLEND_FACTOR_ONE_MINUS_SRC_COLOR;
  case lvk::BlendFactor_DstColor:
    return VK_BLEND_FACTOR_DST_COLOR;
  case lvk::BlendFactor_OneMinusDstColor:
    return VK_BLEND_FACTOR_ONE_MINUS_DST_COLOR;
  case lvk::BlendFactor_SrcAlpha:
    return VK_BLEND_FACTOR_SRC_ALPHA;
  case lvk::BlendFactor_OneMinusSrcAlpha:
    return VK_BLEND_FACTOR_ONE_MINUS_SRC_ALPHA;
  case lvk::BlendFactor_DstAlpha:
    return VK_BLEND_FACTOR_DST_ALPHA;
  case lvk::BlendFactor_OneMinusDstAlpha:
    return VK_BLEND_FACTOR_ONE_MINUS_DST_ALPHA;
  case lvk::BlendFactor_BlendColor:
    return VK_BLEND_FACTOR_CONSTANT_COLOR;
  case lvk::BlendFactor_OneMinusBlendColor:
    return VK_BLEND_FACTOR_ONE_MINUS_CONSTANT_COLOR;
  case lvk::BlendFactor_BlendAlpha:
    return VK_BLEND_FACTOR_CONSTANT_ALPHA;
  case lvk::BlendFactor_OneMinusBlendAlpha:
    return VK_BLEND_FACTOR_ONE_MINUS_CONSTANT_ALPHA;
  case lvk::BlendFactor_SrcAlphaSaturated:
    return VK_BLEND_FACTOR_SRC_ALPHA_SATURATE;
  case lvk::BlendFactor_Src1Color:
    return VK_BLEND_FACTOR_SRC1_COLOR;
  case lvk::BlendFactor_OneMinusSrc1Color:
    return VK_BLEND_FACTOR_ONE_MINUS_SRC1_COLOR;
  case lvk::BlendFactor_Src1Alpha:
    return VK_BLEND_FACTOR_SRC1_ALPHA;
  case lvk::BlendFactor_OneMinusSrc1Alpha:
    return VK_BLEND_FACTOR_ONE_MINUS_SRC1_ALPHA;
  default:
    LVK_ASSERT(false);
    return VK_BLEND_FACTOR_ONE; // default for unsupported values
  }
}

VkBlendOp blendOpToVkBlendOp(lvk::BlendOp value) {
  switch (value) {
  case lvk::BlendOp_Add:
    return VK_BLEND_OP_ADD;
  case lvk::BlendOp_Subtract:
    return VK_BLEND_OP_SUBTRACT;
  case lvk::BlendOp_ReverseSubtract:
    return VK_BLEND_OP_REVERSE_SUBTRACT;
  case lvk::BlendOp_Min:
    return VK_BLEND_OP_MIN;
  case lvk::BlendOp_Max:
    return VK_BLEND_OP_MAX;
  }

  LVK_ASSERT(false);
  return VK_BLEND_OP_ADD;
}

VkCullModeFlags cullModeToVkCullMode(lvk::CullMode mode) {
  switch (mode) {
  case lvk::CullMode_None:
    return VK_CULL_MODE_NONE;
  case lvk::CullMode_Front:
    return VK_CULL_MODE_FRONT_BIT;
  case lvk::CullMode_Back:
    return VK_CULL_MODE_BACK_BIT;
  }
  LVK_ASSERT_MSG(false, "Implement a missing cull mode");
  return VK_CULL_MODE_NONE;
}

VkFrontFace windingModeToVkFrontFace(lvk::WindingMode mode) {
  switch (mode) {
  case lvk::WindingMode_CCW:
    return VK_FRONT_FACE_COUNTER_CLOCKWISE;
  case lvk::WindingMode_CW:
    return VK_FRONT_FACE_CLOCKWISE;
  }
  LVK_ASSERT_MSG(false, "Wrong winding order (cannot be more than 2)");
  return VK_FRONT_FACE_CLOCKWISE;
}

VkStencilOp stencilOpToVkStencilOp(lvk::StencilOp op) {
  switch (op) {
  case lvk::StencilOp_Keep:
    return VK_STENCIL_OP_KEEP;
  case lvk::StencilOp_Zero:
    return VK_STENCIL_OP_ZERO;
  case lvk::StencilOp_Replace:
    return VK_STENCIL_OP_REPLACE;
  case lvk::StencilOp_IncrementClamp:
    return VK_STENCIL_OP_INCREMENT_AND_CLAMP;
  case lvk::StencilOp_DecrementClamp:
    return VK_STENCIL_OP_DECREMENT_AND_CLAMP;
  case lvk::StencilOp_Invert:
    return VK_STENCIL_OP_INVERT;
  case lvk::StencilOp_IncrementWrap:
    return VK_STENCIL_OP_INCREMENT_AND_WRAP;
  case lvk::StencilOp_DecrementWrap:
    return VK_STENCIL_OP_DECREMENT_AND_WRAP;
  }
  LVK_ASSERT(false);
  return VK_STENCIL_OP_KEEP;
}

VkFormat vertexFormatToVkFormat(lvk::VertexFormat fmt) {
  using lvk::VertexFormat;
  switch (fmt) {
  case VertexFormat::Invalid:
    LVK_ASSERT(false);
    return VK_FORMAT_UNDEFINED;
  case VertexFormat::Float1:
    return VK_FORMAT_R32_SFLOAT;
  case VertexFormat::Float2:
    return VK_FORMAT_R32G32_SFLOAT;
  case VertexFormat::Float3:
    return VK_FORMAT_R32G32B32_SFLOAT;
  case VertexFormat::Float4:
    return VK_FORMAT_R32G32B32A32_SFLOAT;
  case VertexFormat::Byte1:
    return VK_FORMAT_R8_SINT;
  case VertexFormat::Byte2:
    return VK_FORMAT_R8G8_SINT;
  case VertexFormat::Byte3:
    return VK_FORMAT_R8G8B8_SINT;
  case VertexFormat::Byte4:
    return VK_FORMAT_R8G8B8A8_SINT;
  case VertexFormat::UByte1:
    return VK_FORMAT_R8_UINT;
  case VertexFormat::UByte2:
    return VK_FORMAT_R8G8_UINT;
  case VertexFormat::UByte3:
    return VK_FORMAT_R8G8B8_UINT;
  case VertexFormat::UByte4:
    return VK_FORMAT_R8G8B8A8_UINT;
  case VertexFormat::Short1:
    return VK_FORMAT_R16_SINT;
  case VertexFormat::Short2:
    return VK_FORMAT_R16G16_SINT;
  case VertexFormat::Short3:
    return VK_FORMAT_R16G16B16_SINT;
  case VertexFormat::Short4:
    return VK_FORMAT_R16G16B16A16_SINT;
  case VertexFormat::UShort1:
    return VK_FORMAT_R16_UINT;
  case VertexFormat::UShort2:
    return VK_FORMAT_R16G16_UINT;
  case VertexFormat::UShort3:
    return VK_FORMAT_R16G16B16_UINT;
  case VertexFormat::UShort4:
    return VK_FORMAT_R16G16B16A16_UINT;
    // Normalized variants
  case VertexFormat::Byte2Norm:
    return VK_FORMAT_R8G8_SNORM;
  case VertexFormat::Byte4Norm:
    return VK_FORMAT_R8G8B8A8_SNORM;
  case VertexFormat::UByte2Norm:
    return VK_FORMAT_R8G8_UNORM;
  case VertexFormat::UByte4Norm:
    return VK_FORMAT_R8G8B8A8_UNORM;
  case VertexFormat::Short2Norm:
    return VK_FORMAT_R16G16_SNORM;
  case VertexFormat::Short4Norm:
    return VK_FORMAT_R16G16B16A16_SNORM;
  case VertexFormat::UShort2Norm:
    return VK_FORMAT_R16G16_UNORM;
  case VertexFormat::UShort4Norm:
    return VK_FORMAT_R16G16B16A16_UNORM;
  case VertexFormat::Int1:
    return VK_FORMAT_R32_SINT;
  case VertexFormat::Int2:
    return VK_FORMAT_R32G32_SINT;
  case VertexFormat::Int3:
    return VK_FORMAT_R32G32B32_SINT;
  case VertexFormat::Int4:
    return VK_FORMAT_R32G32B32A32_SINT;
  case VertexFormat::UInt1:
    return VK_FORMAT_R32_UINT;
  case VertexFormat::UInt2:
    return VK_FORMAT_R32G32_UINT;
  case VertexFormat::UInt3:
    return VK_FORMAT_R32G32B32_UINT;
  case VertexFormat::UInt4:
    return VK_FORMAT_R32G32B32A32_UINT;
  case VertexFormat::HalfFloat1:
    return VK_FORMAT_R16_SFLOAT;
  case VertexFormat::HalfFloat2:
    return VK_FORMAT_R16G16_SFLOAT;
  case VertexFormat::HalfFloat3:
    return VK_FORMAT_R16G16B16_SFLOAT;
  case VertexFormat::HalfFloat4:
    return VK_FORMAT_R16G16B16A16_SFLOAT;
  case VertexFormat::Int_2_10_10_10_REV:
    return VK_FORMAT_A2B10G10R10_SNORM_PACK32;
  }
  LVK_ASSERT(false);
  return VK_FORMAT_UNDEFINED;
}

bool supportsFormat(VkPhysicalDevice physicalDevice, VkFormat format) {
  VkFormatProperties properties;
  vkGetPhysicalDeviceFormatProperties(physicalDevice, format, &properties);
  return properties.bufferFeatures != 0 || properties.linearTilingFeatures != 0 || properties.optimalTilingFeatures != 0;
}

std::vector<VkFormat> getCompatibleDepthStencilFormats(lvk::Format format) {
  switch (format) {
  case lvk::Format_Z_UN16:
    return {VK_FORMAT_D16_UNORM, VK_FORMAT_D16_UNORM_S8_UINT, VK_FORMAT_D24_UNORM_S8_UINT, VK_FORMAT_D32_SFLOAT};
  case lvk::Format_Z_UN24:
    return {VK_FORMAT_D24_UNORM_S8_UINT, VK_FORMAT_D32_SFLOAT, VK_FORMAT_D16_UNORM_S8_UINT};
  case lvk::Format_Z_F32:
    return {VK_FORMAT_D32_SFLOAT, VK_FORMAT_D32_SFLOAT_S8_UINT, VK_FORMAT_D24_UNORM_S8_UINT};
  case lvk::Format_Z_UN24_S_UI8:
    return {VK_FORMAT_D24_UNORM_S8_UINT, VK_FORMAT_D16_UNORM_S8_UINT};
  case lvk::Format_Z_F32_S_UI8:
    return {VK_FORMAT_D32_SFLOAT_S8_UINT, VK_FORMAT_D24_UNORM_S8_UINT, VK_FORMAT_D16_UNORM_S8_UINT};
  default:
    return {VK_FORMAT_D24_UNORM_S8_UINT, VK_FORMAT_D32_SFLOAT};
  }
  return {VK_FORMAT_D24_UNORM_S8_UINT, VK_FORMAT_D32_SFLOAT};
}

bool validateImageLimits(VkImageType imageType,
                         VkSampleCountFlagBits samples,
                         const VkExtent3D& extent,
                         const VkPhysicalDeviceLimits& limits,
                         lvk::Result* outResult) {
  using lvk::Result;

  if (samples != VK_SAMPLE_COUNT_1_BIT && !LVK_VERIFY(imageType == VK_IMAGE_TYPE_2D)) {
    Result::setResult(outResult, Result(Result::Code::ArgumentOutOfRange, "Multisampling is supported only for 2D images"));
    return false;
  }

  if (imageType == VK_IMAGE_TYPE_2D &&
      !LVK_VERIFY(extent.width <= limits.maxImageDimension2D && extent.height <= limits.maxImageDimension2D)) {
    Result::setResult(outResult, Result(Result::Code::ArgumentOutOfRange, "2D texture size exceeded"));
    return false;
  }
  if (imageType == VK_IMAGE_TYPE_3D &&
      !LVK_VERIFY(extent.width <= limits.maxImageDimension3D && extent.height <= limits.maxImageDimension3D &&
                  extent.depth <= limits.maxImageDimension3D)) {
    Result::setResult(outResult, Result(Result::Code::ArgumentOutOfRange, "3D texture size exceeded"));
    return false;
  }

  return true;
}

lvk::Result validateRange(const VkExtent3D& ext, uint32_t numLevels, const lvk::TextureRangeDesc& range) {
  if (!LVK_VERIFY(range.dimensions.width > 0 && range.dimensions.height > 0 || range.dimensions.depth > 0 || range.numLayers > 0 ||
                  range.numMipLevels > 0)) {
    return lvk::Result{lvk::Result::Code::ArgumentOutOfRange, "width, height, depth numLayers, and numMipLevels must be > 0"};
  }
  if (range.mipLevel > numLevels) {
    return lvk::Result{lvk::Result::Code::ArgumentOutOfRange, "range.mipLevel exceeds texture mip-levels"};
  }

  const auto texWidth = std::max(ext.width >> range.mipLevel, 1u);
  const auto texHeight = std::max(ext.height >> range.mipLevel, 1u);
  const auto texDepth = std::max(ext.depth >> range.mipLevel, 1u);

  if (range.dimensions.width > texWidth || range.dimensions.height > texHeight || range.dimensions.depth > texDepth) {
    return lvk::Result{lvk::Result::Code::ArgumentOutOfRange, "range dimensions exceed texture dimensions"};
  }
  if (range.x > texWidth - range.dimensions.width || range.y > texHeight - range.dimensions.height ||
      range.z > texDepth - range.dimensions.depth) {
    return lvk::Result{lvk::Result::Code::ArgumentOutOfRange, "range dimensions exceed texture dimensions"};
  }

  return lvk::Result{};
}

bool isHostVisibleSingleHeapMemory(VkPhysicalDevice physDev) {
  VkPhysicalDeviceMemoryProperties memProperties;

  vkGetPhysicalDeviceMemoryProperties(physDev, &memProperties);

  if (memProperties.memoryHeapCount != 1) {
    return false;
  }

  const uint32_t flag = VK_MEMORY_PROPERTY_HOST_VISIBLE_BIT | VK_MEMORY_PROPERTY_DEVICE_LOCAL_BIT;

  for (uint32_t i = 0; i < memProperties.memoryTypeCount; i++) {
    if ((memProperties.memoryTypes[i].propertyFlags & flag) == flag) {
      return true;
    }
  }

  return false;
}

void getInstanceExtensionProps(std::vector<VkExtensionProperties>& props, const char* validationLayer = nullptr) {
  uint32_t numExtensions = 0;
  vkEnumerateInstanceExtensionProperties(validationLayer, &numExtensions, nullptr);
  std::vector<VkExtensionProperties> p(numExtensions);
  vkEnumerateInstanceExtensionProperties(validationLayer, &numExtensions, p.data());
  props.insert(props.end(), p.begin(), p.end());
}

void getDeviceExtensionProps(VkPhysicalDevice dev, std::vector<VkExtensionProperties>& props, const char* validationLayer = nullptr) {
  uint32_t numExtensions = 0;
  vkEnumerateDeviceExtensionProperties(dev, validationLayer, &numExtensions, nullptr);
  std::vector<VkExtensionProperties> p(numExtensions);
  vkEnumerateDeviceExtensionProperties(dev, validationLayer, &numExtensions, p.data());
  props.insert(props.end(), p.begin(), p.end());
}

bool hasExtension(const char* ext, const std::vector<VkExtensionProperties>& props) {
  for (const VkExtensionProperties& p : props) {
    if (strcmp(ext, p.extensionName) == 0)
      return true;
  }
  return false;
}

void transitionToColorAttachment(VkCommandBuffer buffer, lvk::VulkanTexture* colorTex) {
  if (!LVK_VERIFY(colorTex)) {
    return;
  }

  const lvk::VulkanImage& colorImg = *colorTex->image_.get();
  if (!LVK_VERIFY(!colorImg.isDepthFormat_ && !colorImg.isStencilFormat_)) {
    LVK_ASSERT_MSG(false, "Color attachments cannot have depth/stencil formats");
    return;
  }
  LVK_ASSERT_MSG(colorImg.vkImageFormat_ != VK_FORMAT_UNDEFINED, "Invalid color attachment format");
  colorImg.transitionLayout(buffer,
                            VK_IMAGE_LAYOUT_COLOR_ATTACHMENT_OPTIMAL,
                            VK_PIPELINE_STAGE_COLOR_ATTACHMENT_OUTPUT_BIT,
                            VK_PIPELINE_STAGE_FRAGMENT_SHADER_BIT | VK_PIPELINE_STAGE_COMPUTE_SHADER_BIT, // wait for all subsequent
                                                                                                          // fragment/compute shaders
                            VkImageSubresourceRange{VK_IMAGE_ASPECT_COLOR_BIT, 0, VK_REMAINING_MIP_LEVELS, 0, VK_REMAINING_ARRAY_LAYERS});
}

bool isDepthOrStencilVkFormat(VkFormat format) {
  switch (format) {
  case VK_FORMAT_D16_UNORM:
  case VK_FORMAT_X8_D24_UNORM_PACK32:
  case VK_FORMAT_D32_SFLOAT:
  case VK_FORMAT_S8_UINT:
  case VK_FORMAT_D16_UNORM_S8_UINT:
  case VK_FORMAT_D24_UNORM_S8_UINT:
  case VK_FORMAT_D32_SFLOAT_S8_UINT:
    return true;
  default:
    return false;
  }
  return false;
}

VkSurfaceFormatKHR chooseSwapSurfaceFormat(const std::vector<VkSurfaceFormatKHR>& formats, lvk::ColorSpace colorSpace) {
  LVK_ASSERT(!formats.empty());

  auto isNativeSwapChainBGR = [](const std::vector<VkSurfaceFormatKHR>& formats) -> bool {
    for (auto& fmt : formats) {
      // The preferred format should be the one which is closer to the beginning of the formats
      // container. If BGR is encountered earlier, it should be picked as the format of choice. If RGB
      // happens to be earlier, take it.
      if (fmt.format == VK_FORMAT_R8G8B8A8_UNORM || fmt.format == VK_FORMAT_R8G8B8A8_SRGB ||
          fmt.format == VK_FORMAT_A2R10G10B10_UNORM_PACK32) {
        return false;
      }
      if (fmt.format == VK_FORMAT_B8G8R8A8_UNORM || fmt.format == VK_FORMAT_B8G8R8A8_SRGB ||
          fmt.format == VK_FORMAT_A2B10G10R10_UNORM_PACK32) {
        return true;
      }
    }
    return false;
  };

  auto colorSpaceToVkSurfaceFormat = [](lvk::ColorSpace colorSpace, bool isBGR) -> VkSurfaceFormatKHR {
    switch (colorSpace) {
    case lvk::ColorSpace_SRGB_LINEAR:
      // the closest thing to sRGB linear
      return VkSurfaceFormatKHR{isBGR ? VK_FORMAT_B8G8R8A8_UNORM : VK_FORMAT_R8G8B8A8_UNORM, VK_COLOR_SPACE_BT709_LINEAR_EXT};
    case lvk::ColorSpace_SRGB_NONLINEAR:
      [[fallthrough]];
    default:
      // default to normal sRGB non linear.
      return VkSurfaceFormatKHR{isBGR ? VK_FORMAT_B8G8R8A8_SRGB : VK_FORMAT_R8G8B8A8_SRGB, VK_COLOR_SPACE_SRGB_NONLINEAR_KHR};
    }
  };

  const VkSurfaceFormatKHR preferred = colorSpaceToVkSurfaceFormat(colorSpace, isNativeSwapChainBGR(formats));

  for (const VkSurfaceFormatKHR& fmt : formats) {
    if (fmt.format == preferred.format && fmt.colorSpace == preferred.colorSpace) {
      return fmt;
    }
  }

  // if we can't find a matching format and color space, fallback on matching only format
  for (const VkSurfaceFormatKHR& fmt : formats) {
    if (fmt.format == preferred.format) {
      return fmt;
    }
  }

  LLOGL("Could not find a native swap chain format that matched our designed swapchain format. Defaulting to first supported format.");

  return formats[0];
}

} // namespace

namespace lvk {

struct DeferredTask {
  DeferredTask(std::packaged_task<void()>&& task, SubmitHandle handle) : task_(std::move(task)), handle_(handle) {}
  std::packaged_task<void()> task_;
  SubmitHandle handle_;
};

struct VulkanContextImpl final {
  // Vulkan Memory Allocator
  VmaAllocator vma_ = VK_NULL_HANDLE;

  lvk::CommandBuffer currentCommandBuffer_;

  mutable std::deque<DeferredTask> deferredTasks_;
};

} // namespace lvk

lvk::VulkanBuffer::VulkanBuffer(lvk::VulkanContext* ctx,
                                VkDevice device,
                                VkDeviceSize bufferSize,
                                VkBufferUsageFlags usageFlags,
                                VkMemoryPropertyFlags memFlags,
                                const char* debugName) :
  ctx_(ctx), device_(device), bufferSize_(bufferSize), vkUsageFlags_(usageFlags), vkMemFlags_(memFlags) {
  LVK_PROFILER_FUNCTION_COLOR(LVK_PROFILER_COLOR_CREATE);

  LVK_ASSERT(ctx);
  LVK_ASSERT(bufferSize > 0);

  const VkBufferCreateInfo ci = {
      .sType = VK_STRUCTURE_TYPE_BUFFER_CREATE_INFO,
      .pNext = nullptr,
      .flags = 0,
      .size = bufferSize,
      .usage = usageFlags,
      .sharingMode = VK_SHARING_MODE_EXCLUSIVE,
      .queueFamilyIndexCount = 0,
      .pQueueFamilyIndices = nullptr,
  };

  if (LVK_VULKAN_USE_VMA) {
    // Initialize VmaAllocation Info
    if (memFlags & VK_MEMORY_PROPERTY_HOST_VISIBLE_BIT) {
      vmaAllocInfo_.requiredFlags = VK_MEMORY_PROPERTY_HOST_VISIBLE_BIT;
      vmaAllocInfo_.preferredFlags = VK_MEMORY_PROPERTY_HOST_COHERENT_BIT | VK_MEMORY_PROPERTY_HOST_CACHED_BIT;
      vmaAllocInfo_.flags = VMA_ALLOCATION_CREATE_MAPPED_BIT | VMA_ALLOCATION_CREATE_HOST_ACCESS_RANDOM_BIT;
    }

    if (memFlags & VK_MEMORY_PROPERTY_HOST_VISIBLE_BIT) {
      // Check if coherent buffer is available.
      VK_ASSERT(vkCreateBuffer(device_, &ci, nullptr, &vkBuffer_));
      VkMemoryRequirements requirements = {};
      vkGetBufferMemoryRequirements(device_, vkBuffer_, &requirements);
      vkDestroyBuffer(device, vkBuffer_, nullptr);
      vkBuffer_ = VK_NULL_HANDLE;

      if (requirements.memoryTypeBits & VK_MEMORY_PROPERTY_HOST_COHERENT_BIT) {
        vmaAllocInfo_.requiredFlags |= VK_MEMORY_PROPERTY_HOST_COHERENT_BIT;
        isCoherentMemory_ = true;
      }
    }

    vmaAllocInfo_.usage = VMA_MEMORY_USAGE_AUTO;

    vmaCreateBuffer((VmaAllocator)ctx_->getVmaAllocator(), &ci, &vmaAllocInfo_, &vkBuffer_, &vmaAllocation_, nullptr);

    // handle memory-mapped buffers
    if (memFlags & VK_MEMORY_PROPERTY_HOST_VISIBLE_BIT) {
      vmaMapMemory((VmaAllocator)ctx_->getVmaAllocator(), vmaAllocation_, &mappedPtr_);
    }
  } else {
    // create buffer
    VK_ASSERT(vkCreateBuffer(device_, &ci, nullptr, &vkBuffer_));

    // back the buffer with some memory
    {
      VkMemoryRequirements requirements = {};
      vkGetBufferMemoryRequirements(device_, vkBuffer_, &requirements);
      if (requirements.memoryTypeBits & VK_MEMORY_PROPERTY_HOST_COHERENT_BIT) {
        isCoherentMemory_ = true;
      }

      VK_ASSERT(lvk::allocateMemory(ctx_->getVkPhysicalDevice(), device_, &requirements, memFlags, &vkMemory_));
      VK_ASSERT(vkBindBufferMemory(device_, vkBuffer_, vkMemory_, 0));
    }

    // handle memory-mapped buffers
    if (memFlags & VK_MEMORY_PROPERTY_HOST_VISIBLE_BIT) {
      VK_ASSERT(vkMapMemory(device_, vkMemory_, 0, bufferSize_, 0, &mappedPtr_));
    }
  }

  LVK_ASSERT(vkBuffer_ != VK_NULL_HANDLE);

  // set debug name
  VK_ASSERT(lvk::setDebugObjectName(device_, VK_OBJECT_TYPE_BUFFER, (uint64_t)vkBuffer_, debugName));

  // handle shader access
  if (usageFlags & VK_BUFFER_USAGE_SHADER_DEVICE_ADDRESS_BIT) {
    const VkBufferDeviceAddressInfo ai = {
        .sType = VK_STRUCTURE_TYPE_BUFFER_DEVICE_ADDRESS_INFO,
        .buffer = vkBuffer_,
    };
    vkDeviceAddress_ = vkGetBufferDeviceAddress(device_, &ai);
    LVK_ASSERT(vkDeviceAddress_);
  }
}

lvk::VulkanBuffer::~VulkanBuffer() {
  LVK_PROFILER_FUNCTION_COLOR(LVK_PROFILER_COLOR_DESTROY);

  if (!ctx_) {
    return;
  }

  if (LVK_VULKAN_USE_VMA) {
    if (mappedPtr_) {
      vmaUnmapMemory((VmaAllocator)ctx_->getVmaAllocator(), vmaAllocation_);
    }
    ctx_->deferredTask(std::packaged_task<void()>([vma = ctx_->getVmaAllocator(), buffer = vkBuffer_, allocation = vmaAllocation_]() {
      vmaDestroyBuffer((VmaAllocator)vma, buffer, allocation);
    }));
  } else {
    if (mappedPtr_) {
      vkUnmapMemory(device_, vkMemory_);
    }
    ctx_->deferredTask(std::packaged_task<void()>([device = device_, buffer = vkBuffer_, memory = vkMemory_]() {
      vkDestroyBuffer(device, buffer, nullptr);
      vkFreeMemory(device, memory, nullptr);
    }));
  }
}

lvk::VulkanBuffer::VulkanBuffer(VulkanBuffer&& other) :
  ctx_(other.ctx_),
  device_(other.device_),
  vkBuffer_(other.vkBuffer_),
  vkMemory_(other.vkMemory_),
  vmaAllocInfo_(other.vmaAllocInfo_),
  vmaAllocation_(other.vmaAllocation_),
  vkDeviceAddress_(other.vkDeviceAddress_),
  bufferSize_(other.bufferSize_),
  vkUsageFlags_(other.vkUsageFlags_),
  vkMemFlags_(other.vkMemFlags_),
  mappedPtr_(other.mappedPtr_) {
  other.ctx_ = nullptr;
}

lvk::VulkanBuffer& lvk::VulkanBuffer::operator=(VulkanBuffer&& other) {
  std::swap(ctx_, other.ctx_);
  std::swap(device_, other.device_);
  std::swap(vkBuffer_, other.vkBuffer_);
  std::swap(vkMemory_, other.vkMemory_);
  std::swap(vmaAllocInfo_, other.vmaAllocInfo_);
  std::swap(vmaAllocation_, other.vmaAllocation_);
  std::swap(vkDeviceAddress_, other.vkDeviceAddress_);
  std::swap(bufferSize_, other.bufferSize_);
  std::swap(vkUsageFlags_, other.vkUsageFlags_);
  std::swap(vkMemFlags_, other.vkMemFlags_);
  std::swap(mappedPtr_, other.mappedPtr_);
  return *this;
}

void lvk::VulkanBuffer::flushMappedMemory(VkDeviceSize offset, VkDeviceSize size) const {
  if (!LVK_VERIFY(isMapped())) {
    return;
  }

  if (LVK_VULKAN_USE_VMA) {
    vmaFlushAllocation((VmaAllocator)ctx_->getVmaAllocator(), vmaAllocation_, offset, size);
  } else {
    const VkMappedMemoryRange range = {
        .sType = VK_STRUCTURE_TYPE_MAPPED_MEMORY_RANGE,
        .memory = vkMemory_,
        .offset = offset,
        .size = size,
    };
    vkFlushMappedMemoryRanges(device_, 1, &range);
  }
}

void lvk::VulkanBuffer::invalidateMappedMemory(VkDeviceSize offset, VkDeviceSize size) const {
  if (!LVK_VERIFY(isMapped())) {
    return;
  }

  if (LVK_VULKAN_USE_VMA) {
    vmaInvalidateAllocation(static_cast<VmaAllocator>(ctx_->getVmaAllocator()), vmaAllocation_, offset, size);
  } else {
    const VkMappedMemoryRange range = {
        .sType = VK_STRUCTURE_TYPE_MAPPED_MEMORY_RANGE,
        .memory = vkMemory_,
        .offset = offset,
        .size = size,
    };
    vkInvalidateMappedMemoryRanges(device_, 1, &range);
  }
}

void lvk::VulkanBuffer::getBufferSubData(size_t offset, size_t size, void* data) {
  // only host-visible buffers can be downloaded this way
  LVK_ASSERT(mappedPtr_);

  if (!mappedPtr_) {
    return;
  }

  LVK_ASSERT(offset + size <= bufferSize_);

  if (!isCoherentMemory_) {
    invalidateMappedMemory(offset, size);
  }

  const uint8_t* src = static_cast<uint8_t*>(mappedPtr_) + offset;
  memcpy(data, src, size);
}

void lvk::VulkanBuffer::bufferSubData(size_t offset, size_t size, const void* data) {
  // only host-visible buffers can be uploaded this way
  LVK_ASSERT(mappedPtr_);

  if (!mappedPtr_) {
    return;
  }

  LVK_ASSERT(offset + size <= bufferSize_);

  if (data) {
    memcpy((uint8_t*)mappedPtr_ + offset, data, size);
  } else {
    memset((uint8_t*)mappedPtr_ + offset, 0, size);
  }

  if (!isCoherentMemory_) {
    flushMappedMemory(offset, size);
  }
}

lvk::VulkanImage::VulkanImage(lvk::VulkanContext& ctx,
                              VkDevice device,
                              VkImage image,
                              VkImageUsageFlags usageFlags,
                              VkFormat imageFormat,
                              VkExtent3D extent,
                              const char* debugName) :
  ctx_(ctx),
  vkDevice_(device),
  vkImage_(image),
  vkUsageFlags_(usageFlags),
  isSwapchainImage_(true),
  vkExtent_(extent),
  vkType_(VK_IMAGE_TYPE_2D),
  vkImageFormat_(imageFormat),
  isDepthFormat_(isDepthFormat(imageFormat)),
  isStencilFormat_(isStencilFormat(imageFormat)) {
  VK_ASSERT(lvk::setDebugObjectName(vkDevice_, VK_OBJECT_TYPE_IMAGE, (uint64_t)vkImage_, debugName));
}

lvk::VulkanImage::VulkanImage(lvk::VulkanContext& ctx,
                              VkDevice device,
                              VkExtent3D extent,
                              VkImageType type,
                              VkFormat format,
                              uint32_t numLevels,
                              uint32_t numLayers,
                              VkImageTiling tiling,
                              VkImageUsageFlags usageFlags,
                              VkMemoryPropertyFlags memFlags,
                              VkImageCreateFlags createFlags,
                              VkSampleCountFlagBits samples,
                              const char* debugName) :
  ctx_(ctx),
  vkDevice_(device),
  vkUsageFlags_(usageFlags),
  vkExtent_(extent),
  vkType_(type),
  vkImageFormat_(format),
  numLevels_(numLevels),
  numLayers_(numLayers),
  vkSamples_(samples),
  isDepthFormat_(isDepthFormat(format)),
  isStencilFormat_(isStencilFormat(format)) {
  LVK_PROFILER_FUNCTION_COLOR(LVK_PROFILER_COLOR_CREATE);

  LVK_ASSERT_MSG(numLevels_ > 0, "The image must contain at least one mip-level");
  LVK_ASSERT_MSG(numLayers_ > 0, "The image must contain at least one layer");
  LVK_ASSERT_MSG(vkImageFormat_ != VK_FORMAT_UNDEFINED, "Invalid VkFormat value");
  LVK_ASSERT_MSG(vkSamples_ > 0, "The image must contain at least one sample");
  LVK_ASSERT(extent.width > 0);
  LVK_ASSERT(extent.height > 0);
  LVK_ASSERT(extent.depth > 0);

  const VkImageCreateInfo ci = {
      .sType = VK_STRUCTURE_TYPE_IMAGE_CREATE_INFO,
      .pNext = nullptr,
      .flags = createFlags,
      .imageType = type,
      .format = vkImageFormat_,
      .extent = vkExtent_,
      .mipLevels = numLevels_,
      .arrayLayers = numLayers_,
      .samples = samples,
      .tiling = tiling,
      .usage = usageFlags,
      .sharingMode = VK_SHARING_MODE_EXCLUSIVE,
      .queueFamilyIndexCount = 0,
      .pQueueFamilyIndices = nullptr,
      .initialLayout = VK_IMAGE_LAYOUT_UNDEFINED,
  };

  if (LVK_VULKAN_USE_VMA) {
    vmaAllocInfo_.usage = memFlags & VK_MEMORY_PROPERTY_HOST_VISIBLE_BIT ? VMA_MEMORY_USAGE_CPU_TO_GPU : VMA_MEMORY_USAGE_AUTO;
    VkResult result = vmaCreateImage((VmaAllocator)ctx_.getVmaAllocator(), &ci, &vmaAllocInfo_, &vkImage_, &vmaAllocation_, nullptr);

    if (!LVK_VERIFY(result == VK_SUCCESS)) {
      LLOGW("failed: error result: %d, memflags: %d,  imageformat: %d\n", result, memFlags, vkImageFormat_);
    }

    // handle memory-mapped buffers
    if (memFlags & VK_MEMORY_PROPERTY_HOST_VISIBLE_BIT) {
      vmaMapMemory((VmaAllocator)ctx_.getVmaAllocator(), vmaAllocation_, &mappedPtr_);
    }
  } else {
    // create image
    VK_ASSERT(vkCreateImage(vkDevice_, &ci, nullptr, &vkImage_));

    // back the image with some memory
    {
      VkMemoryRequirements memRequirements;
      vkGetImageMemoryRequirements(device, vkImage_, &memRequirements);

      VK_ASSERT(lvk::allocateMemory(ctx.getVkPhysicalDevice(), vkDevice_, &memRequirements, memFlags, &vkMemory_));
      VK_ASSERT(vkBindImageMemory(vkDevice_, vkImage_, vkMemory_, 0));
    }

    // handle memory-mapped images
    if (memFlags & VK_MEMORY_PROPERTY_HOST_VISIBLE_BIT) {
      VK_ASSERT(vkMapMemory(vkDevice_, vkMemory_, 0, VK_WHOLE_SIZE, 0, &mappedPtr_));
    }
  }

  VK_ASSERT(lvk::setDebugObjectName(vkDevice_, VK_OBJECT_TYPE_IMAGE, (uint64_t)vkImage_, debugName));

  // Get physical device's properties for the image's format
  vkGetPhysicalDeviceFormatProperties(ctx.getVkPhysicalDevice(), vkImageFormat_, &vkFormatProperties_);
}

lvk::VulkanImage::~VulkanImage() {
  LVK_PROFILER_FUNCTION_COLOR(LVK_PROFILER_COLOR_DESTROY);

  if (!isSwapchainImage_) {
    if (LVK_VULKAN_USE_VMA) {
      if (mappedPtr_) {
        vmaUnmapMemory((VmaAllocator)ctx_.getVmaAllocator(), vmaAllocation_);
      }
      ctx_.deferredTask(std::packaged_task<void()>([vma = ctx_.getVmaAllocator(), image = vkImage_, allocation = vmaAllocation_]() {
        vmaDestroyImage((VmaAllocator)vma, image, allocation);
      }));
    } else {
      if (mappedPtr_) {
        vkUnmapMemory(vkDevice_, vkMemory_);
      }
      ctx_.deferredTask(std::packaged_task<void()>([device = vkDevice_, image = vkImage_, memory = vkMemory_]() {
        vkDestroyImage(device, image, nullptr);
        if (memory != VK_NULL_HANDLE) {
          vkFreeMemory(device, memory, nullptr);
        }
      }));
    }
  }
}

VkImageView lvk::VulkanImage::createImageView(VkImageViewType type,
                                              VkFormat format,
                                              VkImageAspectFlags aspectMask,
                                              uint32_t baseLevel,
                                              uint32_t numLevels,
                                              uint32_t baseLayer,
                                              uint32_t numLayers,
                                              const VkComponentMapping mapping,
                                              const char* debugName) const {
  LVK_PROFILER_FUNCTION_COLOR(LVK_PROFILER_COLOR_CREATE);

  const VkImageViewCreateInfo ci = {
      .sType = VK_STRUCTURE_TYPE_IMAGE_VIEW_CREATE_INFO,
      .image = vkImage_,
      .viewType = type,
      .format = format,
      .components = mapping,
      .subresourceRange = {aspectMask, baseLevel, numLevels ? numLevels : numLevels_, baseLayer, numLayers},
  };
  VkImageView vkView = VK_NULL_HANDLE;
  VK_ASSERT(vkCreateImageView(vkDevice_, &ci, nullptr, &vkView));
  VK_ASSERT(lvk::setDebugObjectName(vkDevice_, VK_OBJECT_TYPE_IMAGE_VIEW, (uint64_t)vkView, debugName));

  return vkView;
}

void lvk::VulkanImage::transitionLayout(VkCommandBuffer commandBuffer,
                                        VkImageLayout newImageLayout,
                                        VkPipelineStageFlags srcStageMask,
                                        VkPipelineStageFlags dstStageMask,
                                        const VkImageSubresourceRange& subresourceRange) const {
  LVK_PROFILER_FUNCTION_COLOR(LVK_PROFILER_COLOR_BARRIER);

  VkAccessFlags srcAccessMask = 0;
  VkAccessFlags dstAccessMask = 0;

  if (vkImageLayout_ == VK_IMAGE_LAYOUT_UNDEFINED) {
    // we do not need to wait for any previous operations in this case
    srcStageMask = VK_PIPELINE_STAGE_TOP_OF_PIPE_BIT;
  }

  const VkPipelineStageFlags doNotRequireAccessMask = VK_PIPELINE_STAGE_TOP_OF_PIPE_BIT | VK_PIPELINE_STAGE_BOTTOM_OF_PIPE_BIT |
                                                      VK_PIPELINE_STAGE_ALL_GRAPHICS_BIT | VK_PIPELINE_STAGE_ALL_COMMANDS_BIT;
  VkPipelineStageFlags srcRemainingMask = srcStageMask & ~doNotRequireAccessMask;
  VkPipelineStageFlags dstRemainingMask = dstStageMask & ~doNotRequireAccessMask;

  if (srcStageMask & VK_PIPELINE_STAGE_LATE_FRAGMENT_TESTS_BIT) {
    srcAccessMask |= VK_ACCESS_DEPTH_STENCIL_ATTACHMENT_WRITE_BIT;
    srcRemainingMask &= ~VK_PIPELINE_STAGE_LATE_FRAGMENT_TESTS_BIT;
  }
  if (srcStageMask & VK_PIPELINE_STAGE_COLOR_ATTACHMENT_OUTPUT_BIT) {
    srcAccessMask |= VK_ACCESS_COLOR_ATTACHMENT_WRITE_BIT;
    srcRemainingMask &= ~VK_PIPELINE_STAGE_COLOR_ATTACHMENT_OUTPUT_BIT;
  }
  if (srcStageMask & VK_PIPELINE_STAGE_TRANSFER_BIT) {
    srcAccessMask |= VK_ACCESS_TRANSFER_WRITE_BIT;
    srcRemainingMask &= ~VK_PIPELINE_STAGE_TRANSFER_BIT;
  }
  if (srcStageMask & VK_PIPELINE_STAGE_COMPUTE_SHADER_BIT) {
    srcAccessMask |= VK_ACCESS_SHADER_WRITE_BIT;
    srcRemainingMask &= ~VK_PIPELINE_STAGE_COMPUTE_SHADER_BIT;
  }
  if (srcStageMask & VK_PIPELINE_STAGE_EARLY_FRAGMENT_TESTS_BIT) {
    srcAccessMask |= VK_ACCESS_DEPTH_STENCIL_ATTACHMENT_READ_BIT;
    srcAccessMask |= VK_ACCESS_DEPTH_STENCIL_ATTACHMENT_WRITE_BIT;
    srcRemainingMask &= ~VK_PIPELINE_STAGE_EARLY_FRAGMENT_TESTS_BIT;
  }

  LVK_ASSERT_MSG(srcRemainingMask == 0, "Automatic access mask deduction is not implemented (yet) for this srcStageMask");

  if (dstStageMask & VK_PIPELINE_STAGE_COMPUTE_SHADER_BIT) {
    dstAccessMask |= VK_ACCESS_SHADER_READ_BIT;
    dstAccessMask |= VK_ACCESS_SHADER_WRITE_BIT;
    dstRemainingMask &= ~VK_PIPELINE_STAGE_COMPUTE_SHADER_BIT;
  }
  if (dstStageMask & VK_PIPELINE_STAGE_LATE_FRAGMENT_TESTS_BIT) {
    dstAccessMask |= VK_ACCESS_DEPTH_STENCIL_ATTACHMENT_WRITE_BIT;
    dstRemainingMask &= ~VK_PIPELINE_STAGE_LATE_FRAGMENT_TESTS_BIT;
  }
  if (dstStageMask & VK_PIPELINE_STAGE_EARLY_FRAGMENT_TESTS_BIT) {
    dstAccessMask |= VK_ACCESS_DEPTH_STENCIL_ATTACHMENT_READ_BIT;
    dstAccessMask |= VK_ACCESS_DEPTH_STENCIL_ATTACHMENT_WRITE_BIT;
    dstRemainingMask &= ~VK_PIPELINE_STAGE_EARLY_FRAGMENT_TESTS_BIT;
  }
  if (dstStageMask & VK_PIPELINE_STAGE_FRAGMENT_SHADER_BIT) {
    dstAccessMask |= VK_ACCESS_SHADER_READ_BIT;
    dstAccessMask |= VK_ACCESS_INPUT_ATTACHMENT_READ_BIT;
    dstRemainingMask &= ~VK_PIPELINE_STAGE_FRAGMENT_SHADER_BIT;
  }
  if (dstStageMask & VK_PIPELINE_STAGE_TRANSFER_BIT) {
    dstAccessMask |= VK_ACCESS_TRANSFER_READ_BIT;
    dstRemainingMask &= ~VK_PIPELINE_STAGE_TRANSFER_BIT;
  }

  LVK_ASSERT_MSG(dstRemainingMask == 0, "Automatic access mask deduction is not implemented (yet) for this dstStageMask");

  lvk::imageMemoryBarrier(
      commandBuffer, vkImage_, srcAccessMask, dstAccessMask, vkImageLayout_, newImageLayout, srcStageMask, dstStageMask, subresourceRange);

  vkImageLayout_ = newImageLayout;
}

VkImageAspectFlags lvk::VulkanImage::getImageAspectFlags() const {
  VkImageAspectFlags flags = 0;

  flags |= isDepthFormat_ ? VK_IMAGE_ASPECT_DEPTH_BIT : 0;
  flags |= isStencilFormat_ ? VK_IMAGE_ASPECT_STENCIL_BIT : 0;
  flags |= !(isDepthFormat_ || isStencilFormat_) ? VK_IMAGE_ASPECT_COLOR_BIT : 0;

  return flags;
}

void lvk::VulkanImage::generateMipmap(VkCommandBuffer commandBuffer) const {
  LVK_PROFILER_FUNCTION();

  // Check if device supports downscaling for color or depth/stencil buffer based on image format
  {
    const uint32_t formatFeatureMask = (VK_FORMAT_FEATURE_BLIT_SRC_BIT | VK_FORMAT_FEATURE_BLIT_DST_BIT);

    const bool hardwareDownscalingSupported = (vkFormatProperties_.optimalTilingFeatures & formatFeatureMask) == formatFeatureMask;

    if (!LVK_VERIFY(hardwareDownscalingSupported)) {
      LVK_ASSERT_MSG(false, "Doesn't support hardware downscaling of this image format: {}");
      return;
    }
  }

  // Choose linear filter for color formats if supported by the device, else use nearest filter
  // Choose nearest filter by default for depth/stencil formats
  const VkFilter blitFilter = [](bool isDepthOrStencilFormat, bool imageFilterLinear) {
    if (isDepthOrStencilFormat) {
      return VK_FILTER_NEAREST;
    }
    if (imageFilterLinear) {
      return VK_FILTER_LINEAR;
    }
    return VK_FILTER_NEAREST;
  }(isDepthFormat_ || isStencilFormat_, vkFormatProperties_.optimalTilingFeatures & VK_FORMAT_FEATURE_SAMPLED_IMAGE_FILTER_LINEAR_BIT);

  const VkImageAspectFlags imageAspectFlags = getImageAspectFlags();

  const VkDebugUtilsLabelEXT utilsLabel = {
      .sType = VK_STRUCTURE_TYPE_DEBUG_UTILS_LABEL_EXT,
      .pLabelName = "Generate mipmaps",
      .color = {1.0f, 0.75f, 1.0f, 1.0f},
  };
  vkCmdBeginDebugUtilsLabelEXT(commandBuffer, &utilsLabel);

  const VkImageLayout originalImageLayout = vkImageLayout_;

  LVK_ASSERT(originalImageLayout != VK_IMAGE_LAYOUT_UNDEFINED);

  // 0: Transition the first level and all layers into VK_IMAGE_LAYOUT_TRANSFER_SRC_OPTIMAL
  transitionLayout(commandBuffer,
                   VK_IMAGE_LAYOUT_TRANSFER_SRC_OPTIMAL,
                   VK_PIPELINE_STAGE_ALL_COMMANDS_BIT,
                   VK_PIPELINE_STAGE_TRANSFER_BIT,
                   VkImageSubresourceRange{imageAspectFlags, 0, 1, 0, numLayers_});

  for (uint32_t layer = 0; layer < numLayers_; ++layer) {
    int32_t mipWidth = (int32_t)vkExtent_.width;
    int32_t mipHeight = (int32_t)vkExtent_.height;

    for (uint32_t i = 1; i < numLevels_; ++i) {
      // 1: Transition the i-th level to VK_IMAGE_LAYOUT_TRANSFER_DST_OPTIMAL; it will be copied into from the (i-1)-th layer
      lvk::imageMemoryBarrier(commandBuffer,
                              vkImage_,
                              0, /* srcAccessMask */
                              VK_ACCESS_TRANSFER_WRITE_BIT, // dstAccessMask
                              VK_IMAGE_LAYOUT_UNDEFINED, // oldImageLayout
                              VK_IMAGE_LAYOUT_TRANSFER_DST_OPTIMAL, // newImageLayout
                              VK_PIPELINE_STAGE_TOP_OF_PIPE_BIT, // srcStageMask
                              VK_PIPELINE_STAGE_TRANSFER_BIT, // dstStageMask
                              VkImageSubresourceRange{imageAspectFlags, i, 1, layer, 1});

      const int32_t nextLevelWidth = mipWidth > 1 ? mipWidth / 2 : 1;
      const int32_t nextLevelHeight = mipHeight > 1 ? mipHeight / 2 : 1;

      const VkOffset3D srcOffsets[2] = {
          VkOffset3D{0, 0, 0},
          VkOffset3D{mipWidth, mipHeight, 1},
      };
      const VkOffset3D dstOffsets[2] = {
          VkOffset3D{0, 0, 0},
          VkOffset3D{nextLevelWidth, nextLevelHeight, 1},
      };

      // 2: Blit the image from the prev mip-level (i-1) (VK_IMAGE_LAYOUT_TRANSFER_SRC_OPTIMAL) to the current mip-level (i)
      // (VK_IMAGE_LAYOUT_TRANSFER_SRC_OPTIMAL)
#if LVK_VULKAN_PRINT_COMMANDS
      LLOGL("%p vkCmdBlitImage()\n", commandBuffer);
#endif // LVK_VULKAN_PRINT_COMMANDS
      const VkImageBlit blit = {
          .srcSubresource = VkImageSubresourceLayers{imageAspectFlags, i - 1, layer, 1},
          .srcOffsets = {srcOffsets[0], srcOffsets[1]},
          .dstSubresource = VkImageSubresourceLayers{imageAspectFlags, i, layer, 1},
          .dstOffsets = {dstOffsets[0], dstOffsets[1]},
      };
      vkCmdBlitImage(commandBuffer,
                     vkImage_,
                     VK_IMAGE_LAYOUT_TRANSFER_SRC_OPTIMAL,
                     vkImage_,
                     VK_IMAGE_LAYOUT_TRANSFER_DST_OPTIMAL,
                     1,
                     &blit,
                     blitFilter);
      // 3: Transition i-th level to VK_IMAGE_LAYOUT_TRANSFER_SRC_OPTIMAL as it will be read from in
      // the next iteration
      lvk::imageMemoryBarrier(commandBuffer,
                              vkImage_,
                              VK_ACCESS_TRANSFER_WRITE_BIT, /* srcAccessMask */
                              VK_ACCESS_TRANSFER_READ_BIT, /* dstAccessMask */
                              VK_IMAGE_LAYOUT_TRANSFER_DST_OPTIMAL, /* oldImageLayout */
                              VK_IMAGE_LAYOUT_TRANSFER_SRC_OPTIMAL, /* newImageLayout */
                              VK_PIPELINE_STAGE_TRANSFER_BIT, /* srcStageMask */
                              VK_PIPELINE_STAGE_TRANSFER_BIT /* dstStageMask */,
                              VkImageSubresourceRange{imageAspectFlags, i, 1, layer, 1});

      // Compute the size of the next mip level
      mipWidth = nextLevelWidth;
      mipHeight = nextLevelHeight;
    }
  }

  // 4: Transition all levels and layers (faces) to their final layout
  lvk::imageMemoryBarrier(commandBuffer,
                          vkImage_,
                          VK_ACCESS_TRANSFER_WRITE_BIT, // srcAccessMask
                          0, // dstAccessMask
                          VK_IMAGE_LAYOUT_TRANSFER_SRC_OPTIMAL, // oldImageLayout
                          originalImageLayout, // newImageLayout
                          VK_PIPELINE_STAGE_TRANSFER_BIT, // srcStageMask
                          VK_PIPELINE_STAGE_ALL_COMMANDS_BIT, // dstStageMask
                          VkImageSubresourceRange{imageAspectFlags, 0, numLevels_, 0, numLayers_});
  vkCmdEndDebugUtilsLabelEXT(commandBuffer);

  vkImageLayout_ = originalImageLayout;
}

bool lvk::VulkanImage::isDepthFormat(VkFormat format) {
  return (format == VK_FORMAT_D16_UNORM) || (format == VK_FORMAT_X8_D24_UNORM_PACK32) || (format == VK_FORMAT_D32_SFLOAT) ||
         (format == VK_FORMAT_D16_UNORM_S8_UINT) || (format == VK_FORMAT_D24_UNORM_S8_UINT) || (format == VK_FORMAT_D32_SFLOAT_S8_UINT);
}

bool lvk::VulkanImage::isStencilFormat(VkFormat format) {
  return (format == VK_FORMAT_S8_UINT) || (format == VK_FORMAT_D16_UNORM_S8_UINT) || (format == VK_FORMAT_D24_UNORM_S8_UINT) ||
         (format == VK_FORMAT_D32_SFLOAT_S8_UINT);
}

lvk::VulkanTexture::VulkanTexture(std::shared_ptr<VulkanImage> image, VkImageView imageView) :
  image_(std::move(image)), imageView_(imageView) {
  LVK_PROFILER_FUNCTION_COLOR(LVK_PROFILER_COLOR_CREATE);

  LVK_ASSERT(image_.get());
  LVK_ASSERT(imageView_ != VK_NULL_HANDLE);
}

lvk::VulkanTexture::~VulkanTexture() {
  LVK_PROFILER_FUNCTION_COLOR(LVK_PROFILER_COLOR_DESTROY);

  if (image_) {
    image_->ctx_.deferredTask(std::packaged_task<void()>(
        [device = image_->ctx_.getVkDevice(), imageView = imageView_]() { vkDestroyImageView(device, imageView, nullptr); }));
    for (size_t i = 0; i != LVK_MAX_MIP_LEVELS; i++) {
      for (size_t j = 0; j != LVK_ARRAY_NUM_ELEMENTS(imageViewForFramebuffer_[0]); j++) {
        VkImageView v = imageViewForFramebuffer_[i][j];
        if (v != VK_NULL_HANDLE) {
          image_->ctx_.deferredTask(std::packaged_task<void()>(
              [device = image_->ctx_.getVkDevice(), imageView = v]() { vkDestroyImageView(device, imageView, nullptr); }));
        }
      }
    }
  }
}

lvk::VulkanTexture::VulkanTexture(VulkanTexture&& other) {
  std::swap(image_, other.image_);
  std::swap(imageView_, other.imageView_);
  for (size_t i = 0; i != LVK_MAX_MIP_LEVELS; i++) {
    for (size_t j = 0; j != LVK_ARRAY_NUM_ELEMENTS(imageViewForFramebuffer_[0]); j++) {
      std::swap(imageViewForFramebuffer_[i][j], other.imageViewForFramebuffer_[i][j]);
    }
  }
}

lvk::VulkanTexture& lvk::VulkanTexture::operator=(VulkanTexture&& other) {
  std::swap(image_, other.image_);
  std::swap(imageView_, other.imageView_);
  for (size_t i = 0; i != LVK_MAX_MIP_LEVELS; i++) {
    for (size_t j = 0; j != LVK_ARRAY_NUM_ELEMENTS(imageViewForFramebuffer_[0]); j++) {
      std::swap(imageViewForFramebuffer_[i][j], other.imageViewForFramebuffer_[i][j]);
    }
  }
  return *this;
}

VkImageView lvk::VulkanTexture::getOrCreateVkImageViewForFramebuffer(uint8_t level, uint16_t layer) {
  LVK_ASSERT(image_ != nullptr);
  LVK_ASSERT(level < LVK_MAX_MIP_LEVELS);
  LVK_ASSERT(layer < LVK_ARRAY_NUM_ELEMENTS(imageViewForFramebuffer_[0]));

  if (!image_ || level >= LVK_MAX_MIP_LEVELS) {
    return VK_NULL_HANDLE;
  }

  if (imageViewForFramebuffer_[level][layer] != VK_NULL_HANDLE) {
    return imageViewForFramebuffer_[level][layer];
  }

  imageViewForFramebuffer_[level][layer] =
      image_->createImageView(VK_IMAGE_VIEW_TYPE_2D, image_->vkImageFormat_, image_->getImageAspectFlags(), level, 1u, layer, 1u);

  return imageViewForFramebuffer_[level][layer];
}

lvk::VulkanSwapchain::VulkanSwapchain(VulkanContext& ctx, uint32_t width, uint32_t height) :
  ctx_(ctx), device_(ctx.vkDevice_), graphicsQueue_(ctx.deviceQueues_.graphicsQueue), width_(width), height_(height) {
  surfaceFormat_ = chooseSwapSurfaceFormat(ctx.deviceSurfaceFormats_, ctx.config_.swapChainColorSpace);

  acquireSemaphore_ = lvk::createSemaphore(device_, "Semaphore: swapchain-acquire");

  LVK_ASSERT_MSG(ctx.vkSurface_ != VK_NULL_HANDLE,
                 "You are trying to create a swapchain but your OS surface is empty. Did you want to "
                 "create an offscreen rendering context? If so, set 'width' and 'height' to 0 when you "
                 "create your lvk::IContext");

  VkBool32 queueFamilySupportsPresentation = VK_FALSE;
  VK_ASSERT(vkGetPhysicalDeviceSurfaceSupportKHR(
      ctx.getVkPhysicalDevice(), ctx.deviceQueues_.graphicsQueueFamilyIndex, ctx.vkSurface_, &queueFamilySupportsPresentation));
  LVK_ASSERT_MSG(queueFamilySupportsPresentation == VK_TRUE, "The queue family used with the swapchain does not support presentation");

  auto chooseSwapImageCount = [](const VkSurfaceCapabilitiesKHR& caps) -> uint32_t {
    const uint32_t desired = caps.minImageCount + 1;
    const bool exceeded = caps.maxImageCount > 0 && desired > caps.maxImageCount;
    return exceeded ? caps.maxImageCount : desired;
  };

  auto chooseSwapPresentMode = [](const std::vector<VkPresentModeKHR>& modes) -> VkPresentModeKHR {
#if defined(__linux__)
    if (std::find(modes.cbegin(), modes.cend(), VK_PRESENT_MODE_IMMEDIATE_KHR) != modes.cend()) {
      return VK_PRESENT_MODE_IMMEDIATE_KHR;
    }
#endif // __linux__
    if (std::find(modes.cbegin(), modes.cend(), VK_PRESENT_MODE_MAILBOX_KHR) != modes.cend()) {
      return VK_PRESENT_MODE_MAILBOX_KHR;
    }
    return VK_PRESENT_MODE_FIFO_KHR;
  };

  auto chooseUsageFlags = [](VkPhysicalDevice pd, VkSurfaceKHR surface, VkFormat format) -> VkImageUsageFlags {
    VkImageUsageFlags usageFlags = VK_IMAGE_USAGE_COLOR_ATTACHMENT_BIT | VK_IMAGE_USAGE_TRANSFER_DST_BIT | VK_IMAGE_USAGE_TRANSFER_SRC_BIT;

    VkSurfaceCapabilitiesKHR caps = {};
    VK_ASSERT(vkGetPhysicalDeviceSurfaceCapabilitiesKHR(pd, surface, &caps));

    VkFormatProperties props = {};
    vkGetPhysicalDeviceFormatProperties(pd, format, &props);

    const bool isStorageSupported = (caps.supportedUsageFlags & VK_IMAGE_USAGE_STORAGE_BIT) > 0;
    const bool isTilingOptimalSupported = (props.optimalTilingFeatures & VK_IMAGE_USAGE_STORAGE_BIT) > 0;

    if (isStorageSupported && isTilingOptimalSupported) {
      usageFlags |= VK_IMAGE_USAGE_STORAGE_BIT;
    }

    return usageFlags;
  };

  const VkImageUsageFlags usageFlags = chooseUsageFlags(ctx.getVkPhysicalDevice(), ctx.vkSurface_, surfaceFormat_.format);
  const bool isCompositeAlphaOpaqueSupported = (ctx.deviceSurfaceCaps_.supportedCompositeAlpha & VK_COMPOSITE_ALPHA_OPAQUE_BIT_KHR) != 0;
  const VkSwapchainCreateInfoKHR ci = {
      .sType = VK_STRUCTURE_TYPE_SWAPCHAIN_CREATE_INFO_KHR,
      .surface = ctx.vkSurface_,
      .minImageCount = chooseSwapImageCount(ctx.deviceSurfaceCaps_),
      .imageFormat = surfaceFormat_.format,
      .imageColorSpace = surfaceFormat_.colorSpace,
      .imageExtent = {.width = width, .height = height},
      .imageArrayLayers = 1,
      .imageUsage = usageFlags,
      .imageSharingMode = VK_SHARING_MODE_EXCLUSIVE,
      .queueFamilyIndexCount = 1,
      .pQueueFamilyIndices = &ctx.deviceQueues_.graphicsQueueFamilyIndex,
#if defined(ANDROID)
      .preTransform = VK_SURFACE_TRANSFORM_IDENTITY_BIT_KHR,
#else
      .preTransform = ctx.deviceSurfaceCaps_.currentTransform,
#endif
      .compositeAlpha = isCompositeAlphaOpaqueSupported ? VK_COMPOSITE_ALPHA_OPAQUE_BIT_KHR : VK_COMPOSITE_ALPHA_INHERIT_BIT_KHR,
      .presentMode = chooseSwapPresentMode(ctx.devicePresentModes_),
      .clipped = VK_TRUE,
      .oldSwapchain = VK_NULL_HANDLE,
  };
  VK_ASSERT(vkCreateSwapchainKHR(device_, &ci, nullptr, &swapchain_));

  VkImage swapchainImages[LVK_MAX_SWAPCHAIN_IMAGES];
  VK_ASSERT(vkGetSwapchainImagesKHR(device_, swapchain_, &numSwapchainImages_, nullptr));
  if (numSwapchainImages_ > LVK_MAX_SWAPCHAIN_IMAGES) {
    LVK_ASSERT(numSwapchainImages_ <= LVK_MAX_SWAPCHAIN_IMAGES);
    numSwapchainImages_ = LVK_MAX_SWAPCHAIN_IMAGES;
  }
  VK_ASSERT(vkGetSwapchainImagesKHR(device_, swapchain_, &numSwapchainImages_, swapchainImages));

  LVK_ASSERT(numSwapchainImages_ > 0);

  char debugNameImage[256] = {0};
  char debugNameImageView[256] = {0};

  // create images, image views and framebuffers
  for (uint32_t i = 0; i < numSwapchainImages_; i++) {
    snprintf(debugNameImage, sizeof(debugNameImage) - 1, "Image: swapchain %u", i);
    snprintf(debugNameImageView, sizeof(debugNameImageView) - 1, "Image View: swapchain %u", i);
    std::shared_ptr<VulkanImage> image = std::make_shared<VulkanImage>(ctx_,
                                                                       device_,
                                                                       swapchainImages[i],
                                                                       usageFlags,
                                                                       surfaceFormat_.format,
                                                                       VkExtent3D{.width = width_, .height = height_, .depth = 1},
                                                                       debugNameImage);
    VkImageView imageView = image->createImageView(
        VK_IMAGE_VIEW_TYPE_2D, surfaceFormat_.format, VK_IMAGE_ASPECT_COLOR_BIT, 0, VK_REMAINING_MIP_LEVELS, 0, 1, {}, debugNameImageView);
    swapchainTextures_[i] = ctx_.texturesPool_.create(VulkanTexture(std::move(image), std::move(imageView)));
  }
}

lvk::VulkanSwapchain::~VulkanSwapchain() {
  for (TextureHandle handle : swapchainTextures_) {
    ctx_.texturesPool_.destroy(handle);
  }
  if (acquireFence_ != VK_NULL_HANDLE) {
    vkWaitForFences(device_, 1, &acquireFence_, VK_TRUE, UINT64_MAX);
    vkDestroyFence(device_, acquireFence_, nullptr);
  }
  vkDestroySwapchainKHR(device_, swapchain_, nullptr);
  vkDestroySemaphore(device_, acquireSemaphore_, nullptr);
}

VkImage lvk::VulkanSwapchain::getCurrentVkImage() const {
  if (LVK_VERIFY(currentImageIndex_ < numSwapchainImages_)) {
    lvk::VulkanTexture* tex = ctx_.texturesPool_.get(swapchainTextures_[currentImageIndex_]);
    return tex->image_->vkImage_;
  }
  return VK_NULL_HANDLE;
}

VkImageView lvk::VulkanSwapchain::getCurrentVkImageView() const {
  if (LVK_VERIFY(currentImageIndex_ < numSwapchainImages_)) {
    lvk::VulkanTexture* tex = ctx_.texturesPool_.get(swapchainTextures_[currentImageIndex_]);
    return tex->imageView_;
  }
  return VK_NULL_HANDLE;
}

lvk::TextureHandle lvk::VulkanSwapchain::getCurrentTexture() {
  LVK_PROFILER_FUNCTION();

  if (getNextImage_) {
    // Our first submit handle can be still waiting on the previous `acquireSemaphore`.
    //   vkAcquireNextImageKHR():  Semaphore must not have any pending operations. The Vulkan spec states:
    //   If semaphore is not VK_NULL_HANDLE it must not have any uncompleted signal or wait operations pending
    //   (https://vulkan.lunarg.com/doc/view/1.3.275.0/windows/1.3-extensions/vkspec.html#VUID-vkAcquireNextImageKHR-semaphore-01779)
    if (acquireFence_ == VK_NULL_HANDLE) {
      acquireFence_ = lvk::createFence(device_, "Fence: swapchain-acquire");
    } else {
      vkWaitForFences(device_, 1, &acquireFence_, VK_TRUE, UINT64_MAX);
      vkResetFences(device_, 1, &acquireFence_);
    }
    // when timeout is set to UINT64_MAX, we wait until the next image has been acquired
    VkResult r = vkAcquireNextImageKHR(device_, swapchain_, UINT64_MAX, acquireSemaphore_, acquireFence_, &currentImageIndex_);
    if (r != VK_SUCCESS && r != VK_SUBOPTIMAL_KHR && r != VK_ERROR_OUT_OF_DATE_KHR) {
      VK_ASSERT(r);
    }
    getNextImage_ = false;
    ctx_.immediate_->waitSemaphore(acquireSemaphore_);
  }

  if (LVK_VERIFY(currentImageIndex_ < numSwapchainImages_)) {
    return swapchainTextures_[currentImageIndex_];
  }

  return {};
}

const VkSurfaceFormatKHR& lvk::VulkanSwapchain::getSurfaceFormat() const {
  return surfaceFormat_;
}

uint32_t lvk::VulkanSwapchain::getNumSwapchainImages() const {
  return numSwapchainImages_;
}

lvk::Result lvk::VulkanSwapchain::present(VkSemaphore waitSemaphore) {
  LVK_PROFILER_FUNCTION();

  LVK_PROFILER_ZONE("vkQueuePresent()", LVK_PROFILER_COLOR_PRESENT);
  const VkPresentInfoKHR pi = {
      .sType = VK_STRUCTURE_TYPE_PRESENT_INFO_KHR,
      .waitSemaphoreCount = 1,
      .pWaitSemaphores = &waitSemaphore,
      .swapchainCount = 1u,
      .pSwapchains = &swapchain_,
      .pImageIndices = &currentImageIndex_,
  };
  VkResult r = vkQueuePresentKHR(graphicsQueue_, &pi);
  if (r != VK_SUCCESS && r != VK_SUBOPTIMAL_KHR && r != VK_ERROR_OUT_OF_DATE_KHR) {
    VK_ASSERT(r);
  }
  LVK_PROFILER_ZONE_END();

  // Ready to call acquireNextImage() on the next getCurrentVulkanTexture();
  getNextImage_ = true;

  LVK_PROFILER_FRAME(nullptr);

  return Result();
}

lvk::VulkanImmediateCommands::VulkanImmediateCommands(VkDevice device, uint32_t queueFamilyIndex, const char* debugName) :
  device_(device), queueFamilyIndex_(queueFamilyIndex), debugName_(debugName) {
  LVK_PROFILER_FUNCTION_COLOR(LVK_PROFILER_COLOR_CREATE);

  vkGetDeviceQueue(device, queueFamilyIndex, 0, &queue_);

  const VkCommandPoolCreateInfo ci = {
      .sType = VK_STRUCTURE_TYPE_COMMAND_POOL_CREATE_INFO,
      .flags = VK_COMMAND_POOL_CREATE_RESET_COMMAND_BUFFER_BIT | VK_COMMAND_POOL_CREATE_TRANSIENT_BIT,
      .queueFamilyIndex = queueFamilyIndex,
  };
  VK_ASSERT(vkCreateCommandPool(device, &ci, nullptr, &commandPool_));
  lvk::setDebugObjectName(device, VK_OBJECT_TYPE_COMMAND_POOL, (uint64_t)commandPool_, debugName);

  const VkCommandBufferAllocateInfo ai = {
      .sType = VK_STRUCTURE_TYPE_COMMAND_BUFFER_ALLOCATE_INFO,
      .commandPool = commandPool_,
      .level = VK_COMMAND_BUFFER_LEVEL_PRIMARY,
      .commandBufferCount = 1,
  };

  for (uint32_t i = 0; i != kMaxCommandBuffers; i++) {
    auto& buf = buffers_[i];
    char fenceName[256] = {0};
    char semaphoreName[256] = {0};
    if (debugName) {
      snprintf(fenceName, sizeof(fenceName) - 1, "Fence: %s (cmdbuf %u)", debugName, i);
      snprintf(semaphoreName, sizeof(semaphoreName) - 1, "Semaphore: %s (cmdbuf %u)", debugName, i);
    }
    buf.semaphore_ = lvk::createSemaphore(device, semaphoreName);
    buf.fence_ = lvk::createFence(device, fenceName);
    VK_ASSERT(vkAllocateCommandBuffers(device, &ai, &buf.cmdBufAllocated_));
    buffers_[i].handle_.bufferIndex_ = i;
  }
}

lvk::VulkanImmediateCommands::~VulkanImmediateCommands() {
  LVK_PROFILER_FUNCTION_COLOR(LVK_PROFILER_COLOR_DESTROY);

  waitAll();

  for (auto& buf : buffers_) {
    // lifetimes of all VkFence objects are managed explicitly we do not use deferredTask() for them
    vkDestroyFence(device_, buf.fence_, nullptr);
    vkDestroySemaphore(device_, buf.semaphore_, nullptr);
  }

  vkDestroyCommandPool(device_, commandPool_, nullptr);
}

void lvk::VulkanImmediateCommands::purge() {
  LVK_PROFILER_FUNCTION();

  for (CommandBufferWrapper& buf : buffers_) {
    if (buf.cmdBuf_ == VK_NULL_HANDLE || buf.isEncoding_) {
      continue;
    }

    const VkResult result = vkWaitForFences(device_, 1, &buf.fence_, VK_TRUE, 0);

    if (result == VK_SUCCESS) {
      VK_ASSERT(vkResetCommandBuffer(buf.cmdBuf_, VkCommandBufferResetFlags{0}));
      VK_ASSERT(vkResetFences(device_, 1, &buf.fence_));
      buf.cmdBuf_ = VK_NULL_HANDLE;
      numAvailableCommandBuffers_++;
    } else {
      if (result != VK_TIMEOUT) {
        VK_ASSERT(result);
      }
    }
  }
}

const lvk::VulkanImmediateCommands::CommandBufferWrapper& lvk::VulkanImmediateCommands::acquire() {
  LVK_PROFILER_FUNCTION();

  if (!numAvailableCommandBuffers_) {
    purge();
  }

  while (!numAvailableCommandBuffers_) {
    LLOGL("Waiting for command buffers...\n");
    LVK_PROFILER_ZONE("Waiting for command buffers...", LVK_PROFILER_COLOR_WAIT);
    purge();
    LVK_PROFILER_ZONE_END();
  }

  VulkanImmediateCommands::CommandBufferWrapper* current = nullptr;

  // we are ok with any available buffer
  for (auto& buf : buffers_) {
    if (buf.cmdBuf_ == VK_NULL_HANDLE) {
      current = &buf;
      break;
    }
  }

  // make clang happy
  assert(current);

  LVK_ASSERT_MSG(numAvailableCommandBuffers_, "No available command buffers");
  LVK_ASSERT_MSG(current, "No available command buffers");
  LVK_ASSERT(current->cmdBufAllocated_ != VK_NULL_HANDLE);

  current->handle_.submitId_ = submitCounter_;
  numAvailableCommandBuffers_--;

  current->cmdBuf_ = current->cmdBufAllocated_;
  current->isEncoding_ = true;
  const VkCommandBufferBeginInfo bi = {
      .sType = VK_STRUCTURE_TYPE_COMMAND_BUFFER_BEGIN_INFO,
      .flags = VK_COMMAND_BUFFER_USAGE_ONE_TIME_SUBMIT_BIT,
  };
  VK_ASSERT(vkBeginCommandBuffer(current->cmdBuf_, &bi));

  return *current;
}

void lvk::VulkanImmediateCommands::wait(const SubmitHandle handle) {
  if (isReady(handle)) {
    return;
  }

  if (!LVK_VERIFY(!buffers_[handle.bufferIndex_].isEncoding_)) {
    // we are waiting for a buffer which has not been submitted - this is probably a logic error somewhere in the calling code
    return;
  }

  VK_ASSERT(vkWaitForFences(device_, 1, &buffers_[handle.bufferIndex_].fence_, VK_TRUE, UINT64_MAX));

  purge();
}

void lvk::VulkanImmediateCommands::waitAll() {
  LVK_PROFILER_FUNCTION_COLOR(LVK_PROFILER_COLOR_WAIT);

  VkFence fences[kMaxCommandBuffers];

  uint32_t numFences = 0;

  for (const auto& buf : buffers_) {
    if (buf.cmdBuf_ != VK_NULL_HANDLE && !buf.isEncoding_) {
      fences[numFences++] = buf.fence_;
    }
  }

  if (numFences) {
    VK_ASSERT(vkWaitForFences(device_, numFences, fences, VK_TRUE, UINT64_MAX));
  }

  purge();
}

bool lvk::VulkanImmediateCommands::isReady(const SubmitHandle handle, bool fastCheckNoVulkan) const {
  LVK_ASSERT(handle.bufferIndex_ < kMaxCommandBuffers);

  if (handle.empty()) {
    // a null handle
    return true;
  }

  const CommandBufferWrapper& buf = buffers_[handle.bufferIndex_];

  if (buf.cmdBuf_ == VK_NULL_HANDLE) {
    // already recycled and not yet reused
    return true;
  }

  if (buf.handle_.submitId_ != handle.submitId_) {
    // already recycled and reused by another command buffer
    return true;
  }

  if (fastCheckNoVulkan) {
    // do not ask the Vulkan API about it, just let it retire naturally (when submitId for this bufferIndex gets incremented)
    return false;
  }

  return vkWaitForFences(device_, 1, &buf.fence_, VK_TRUE, 0) == VK_SUCCESS;
}

lvk::SubmitHandle lvk::VulkanImmediateCommands::submit(const CommandBufferWrapper& wrapper) {
  LVK_PROFILER_FUNCTION_COLOR(LVK_PROFILER_COLOR_SUBMIT);
  LVK_ASSERT(wrapper.isEncoding_);
  VK_ASSERT(vkEndCommandBuffer(wrapper.cmdBuf_));

  const VkPipelineStageFlags waitStageMasks[] = {VK_PIPELINE_STAGE_ALL_COMMANDS_BIT, VK_PIPELINE_STAGE_ALL_COMMANDS_BIT};
  VkSemaphore waitSemaphores[] = {VK_NULL_HANDLE, VK_NULL_HANDLE};
  uint32_t numWaitSemaphores = 0;
  if (waitSemaphore_) {
    waitSemaphores[numWaitSemaphores++] = waitSemaphore_;
  }
  if (lastSubmitSemaphore_) {
    waitSemaphores[numWaitSemaphores++] = lastSubmitSemaphore_;
  }

  LVK_PROFILER_ZONE("vkQueueSubmit()", LVK_PROFILER_COLOR_SUBMIT);
#if LVK_VULKAN_PRINT_COMMANDS
  LLOGL("%p vkQueueSubmit()\n\n", wrapper.cmdBuf_);
#endif // LVK_VULKAN_PRINT_COMMANDS
  const VkSubmitInfo si = {
      .sType = VK_STRUCTURE_TYPE_SUBMIT_INFO,
      .waitSemaphoreCount = numWaitSemaphores,
      .pWaitSemaphores = numWaitSemaphores ? waitSemaphores : nullptr,
      .pWaitDstStageMask = waitStageMasks,
      .commandBufferCount = 1u,
      .pCommandBuffers = &wrapper.cmdBuf_,
      .signalSemaphoreCount = 1u,
      .pSignalSemaphores = &wrapper.semaphore_,
  };
  VK_ASSERT(vkQueueSubmit(queue_, 1u, &si, wrapper.fence_));
  LVK_PROFILER_ZONE_END();

  lastSubmitSemaphore_ = wrapper.semaphore_;
  lastSubmitHandle_ = wrapper.handle_;
  waitSemaphore_ = VK_NULL_HANDLE;

  // reset
  const_cast<CommandBufferWrapper&>(wrapper).isEncoding_ = false;
  submitCounter_++;

  if (!submitCounter_) {
    // skip the 0 value - when uint32_t wraps around (null SubmitHandle)
    submitCounter_++;
  }

  return lastSubmitHandle_;
}

void lvk::VulkanImmediateCommands::waitSemaphore(VkSemaphore semaphore) {
  LVK_ASSERT(waitSemaphore_ == VK_NULL_HANDLE);

  waitSemaphore_ = semaphore;
}

VkSemaphore lvk::VulkanImmediateCommands::acquireLastSubmitSemaphore() {
  return std::exchange(lastSubmitSemaphore_, VK_NULL_HANDLE);
}

VkFence lvk::VulkanImmediateCommands::getVkFence(lvk::SubmitHandle handle) const {
  if (handle.empty()) {
    return VK_NULL_HANDLE;
  }

  return buffers_[handle.bufferIndex_].fence_;
}

lvk::SubmitHandle lvk::VulkanImmediateCommands::getLastSubmitHandle() const {
  return lastSubmitHandle_;
}

lvk::VulkanPipelineBuilder::VulkanPipelineBuilder() :
  vertexInputState_(VkPipelineVertexInputStateCreateInfo{
      .sType = VK_STRUCTURE_TYPE_PIPELINE_VERTEX_INPUT_STATE_CREATE_INFO,
      .vertexBindingDescriptionCount = 0,
      .pVertexBindingDescriptions = nullptr,
      .vertexAttributeDescriptionCount = 0,
      .pVertexAttributeDescriptions = nullptr,
  }),
  inputAssembly_({
      .sType = VK_STRUCTURE_TYPE_PIPELINE_INPUT_ASSEMBLY_STATE_CREATE_INFO,
      .flags = 0,
      .topology = VK_PRIMITIVE_TOPOLOGY_TRIANGLE_LIST,
      .primitiveRestartEnable = VK_FALSE,
  }),
  tessellationState_({
      .sType = VK_STRUCTURE_TYPE_PIPELINE_TESSELLATION_STATE_CREATE_INFO,
      .flags = 0,
      .patchControlPoints = 0,
  }),
  rasterizationState_({
      .sType = VK_STRUCTURE_TYPE_PIPELINE_RASTERIZATION_STATE_CREATE_INFO,
      .flags = 0,
      .depthClampEnable = VK_FALSE,
      .rasterizerDiscardEnable = VK_FALSE,
      .polygonMode = VK_POLYGON_MODE_FILL,
      .cullMode = VK_CULL_MODE_NONE,
      .frontFace = VK_FRONT_FACE_COUNTER_CLOCKWISE,
      .depthBiasEnable = VK_FALSE,
      .depthBiasConstantFactor = 0.0f,
      .depthBiasClamp = 0.0f,
      .depthBiasSlopeFactor = 0.0f,
      .lineWidth = 1.0f,
  }),
  multisampleState_({
      .sType = VK_STRUCTURE_TYPE_PIPELINE_MULTISAMPLE_STATE_CREATE_INFO,
      .rasterizationSamples = VK_SAMPLE_COUNT_1_BIT,
      .sampleShadingEnable = VK_FALSE,
      .minSampleShading = 1.0f,
      .pSampleMask = nullptr,
      .alphaToCoverageEnable = VK_FALSE,
      .alphaToOneEnable = VK_FALSE,
  }),
  depthStencilState_({
      .sType = VK_STRUCTURE_TYPE_PIPELINE_DEPTH_STENCIL_STATE_CREATE_INFO,
      .pNext = NULL,
      .flags = 0,
      .depthTestEnable = VK_FALSE,
      .depthWriteEnable = VK_FALSE,
      .depthCompareOp = VK_COMPARE_OP_LESS,
      .depthBoundsTestEnable = VK_FALSE,
      .stencilTestEnable = VK_FALSE,
      .front =
          {
              .failOp = VK_STENCIL_OP_KEEP,
              .passOp = VK_STENCIL_OP_KEEP,
              .depthFailOp = VK_STENCIL_OP_KEEP,
              .compareOp = VK_COMPARE_OP_NEVER,
              .compareMask = 0,
              .writeMask = 0,
              .reference = 0,
          },
      .back =
          {
              .failOp = VK_STENCIL_OP_KEEP,
              .passOp = VK_STENCIL_OP_KEEP,
              .depthFailOp = VK_STENCIL_OP_KEEP,
              .compareOp = VK_COMPARE_OP_NEVER,
              .compareMask = 0,
              .writeMask = 0,
              .reference = 0,
          },
      .minDepthBounds = 0.0f,
      .maxDepthBounds = 1.0f,
  }) {}

lvk::VulkanPipelineBuilder& lvk::VulkanPipelineBuilder::dynamicState(VkDynamicState state) {
  LVK_ASSERT(numDynamicStates_ < LVK_MAX_DYNAMIC_STATES);
  dynamicStates_[numDynamicStates_++] = state;
  return *this;
}

lvk::VulkanPipelineBuilder& lvk::VulkanPipelineBuilder::primitiveTopology(VkPrimitiveTopology topology) {
  inputAssembly_.topology = topology;
  return *this;
}

lvk::VulkanPipelineBuilder& lvk::VulkanPipelineBuilder::rasterizationSamples(VkSampleCountFlagBits samples) {
  multisampleState_.rasterizationSamples = samples;
  return *this;
}

lvk::VulkanPipelineBuilder& lvk::VulkanPipelineBuilder::cullMode(VkCullModeFlags mode) {
  rasterizationState_.cullMode = mode;
  return *this;
}

lvk::VulkanPipelineBuilder& lvk::VulkanPipelineBuilder::frontFace(VkFrontFace mode) {
  rasterizationState_.frontFace = mode;
  return *this;
}

lvk::VulkanPipelineBuilder& lvk::VulkanPipelineBuilder::polygonMode(VkPolygonMode mode) {
  rasterizationState_.polygonMode = mode;
  return *this;
}

lvk::VulkanPipelineBuilder& lvk::VulkanPipelineBuilder::vertexInputState(const VkPipelineVertexInputStateCreateInfo& state) {
  vertexInputState_ = state;
  return *this;
}

lvk::VulkanPipelineBuilder& lvk::VulkanPipelineBuilder::colorAttachments(const VkPipelineColorBlendAttachmentState* states,
                                                                         const VkFormat* formats,
                                                                         uint32_t numColorAttachments) {
  LVK_ASSERT(states);
  LVK_ASSERT(formats);
  LVK_ASSERT(numColorAttachments <= LVK_ARRAY_NUM_ELEMENTS(colorBlendAttachmentStates_));
  LVK_ASSERT(numColorAttachments <= LVK_ARRAY_NUM_ELEMENTS(colorAttachmentFormats_));
  for (uint32_t i = 0; i != numColorAttachments; i++) {
    colorBlendAttachmentStates_[i] = states[i];
    colorAttachmentFormats_[i] = formats[i];
  }
  numColorAttachments_ = numColorAttachments;
  return *this;
}

lvk::VulkanPipelineBuilder& lvk::VulkanPipelineBuilder::depthAttachmentFormat(VkFormat format) {
  depthAttachmentFormat_ = format;
  return *this;
}

lvk::VulkanPipelineBuilder& lvk::VulkanPipelineBuilder::stencilAttachmentFormat(VkFormat format) {
  stencilAttachmentFormat_ = format;
  return *this;
}

lvk::VulkanPipelineBuilder& lvk::VulkanPipelineBuilder::patchControlPoints(uint32_t numPoints) {
  tessellationState_.patchControlPoints = numPoints;
  return *this;
}

lvk::VulkanPipelineBuilder& lvk::VulkanPipelineBuilder::shaderStage(VkPipelineShaderStageCreateInfo stage) {
  if (stage.module != VK_NULL_HANDLE) {
    LVK_ASSERT(numShaderStages_ < LVK_ARRAY_NUM_ELEMENTS(shaderStages_));
    shaderStages_[numShaderStages_++] = stage;
  }
  return *this;
}

lvk::VulkanPipelineBuilder& lvk::VulkanPipelineBuilder::stencilStateOps(VkStencilFaceFlags faceMask,
                                                                        VkStencilOp failOp,
                                                                        VkStencilOp passOp,
                                                                        VkStencilOp depthFailOp,
                                                                        VkCompareOp compareOp) {
  depthStencilState_.stencilTestEnable = depthStencilState_.stencilTestEnable == VK_TRUE || failOp != VK_STENCIL_OP_KEEP ||
                                                 passOp != VK_STENCIL_OP_KEEP || depthFailOp != VK_STENCIL_OP_KEEP ||
                                                 compareOp != VK_COMPARE_OP_ALWAYS
                                             ? VK_TRUE
                                             : VK_FALSE;

  if (faceMask & VK_STENCIL_FACE_FRONT_BIT) {
    VkStencilOpState& s = depthStencilState_.front;
    s.failOp = failOp;
    s.passOp = passOp;
    s.depthFailOp = depthFailOp;
    s.compareOp = compareOp;
  }

  if (faceMask & VK_STENCIL_FACE_BACK_BIT) {
    VkStencilOpState& s = depthStencilState_.back;
    s.failOp = failOp;
    s.passOp = passOp;
    s.depthFailOp = depthFailOp;
    s.compareOp = compareOp;
  }
  return *this;
}

lvk::VulkanPipelineBuilder& lvk::VulkanPipelineBuilder::stencilMasks(VkStencilFaceFlags faceMask,
                                                                     uint32_t compareMask,
                                                                     uint32_t writeMask,
                                                                     uint32_t reference) {
  if (faceMask & VK_STENCIL_FACE_FRONT_BIT) {
    VkStencilOpState& s = depthStencilState_.front;
    s.compareMask = compareMask;
    s.writeMask = writeMask;
    s.reference = reference;
  }

  if (faceMask & VK_STENCIL_FACE_BACK_BIT) {
    VkStencilOpState& s = depthStencilState_.back;
    s.compareMask = compareMask;
    s.writeMask = writeMask;
    s.reference = reference;
  }
  return *this;
}

VkResult lvk::VulkanPipelineBuilder::build(VkDevice device,
                                           VkPipelineCache pipelineCache,
                                           VkPipelineLayout pipelineLayout,
                                           VkPipeline* outPipeline,
                                           const char* debugName) noexcept {
  const VkPipelineDynamicStateCreateInfo dynamicState = {
      .sType = VK_STRUCTURE_TYPE_PIPELINE_DYNAMIC_STATE_CREATE_INFO,
      .dynamicStateCount = numDynamicStates_,
      .pDynamicStates = dynamicStates_,
  };
  // viewport and scissor can be NULL if the viewport state is dynamic
  // https://www.khronos.org/registry/vulkan/specs/1.3-extensions/man/html/VkPipelineViewportStateCreateInfo.html
  const VkPipelineViewportStateCreateInfo viewportState = {
      .sType = VK_STRUCTURE_TYPE_PIPELINE_VIEWPORT_STATE_CREATE_INFO,
      .viewportCount = 1,
      .pViewports = nullptr,
      .scissorCount = 1,
      .pScissors = nullptr,
  };
  const VkPipelineColorBlendStateCreateInfo colorBlendState = {
      .sType = VK_STRUCTURE_TYPE_PIPELINE_COLOR_BLEND_STATE_CREATE_INFO,
      .logicOpEnable = VK_FALSE,
      .logicOp = VK_LOGIC_OP_COPY,
      .attachmentCount = numColorAttachments_,
      .pAttachments = colorBlendAttachmentStates_,
  };
  const VkPipelineRenderingCreateInfo renderingInfo = {
      .sType = VK_STRUCTURE_TYPE_PIPELINE_RENDERING_CREATE_INFO_KHR,
      .pNext = nullptr,
      .colorAttachmentCount = numColorAttachments_,
      .pColorAttachmentFormats = colorAttachmentFormats_,
      .depthAttachmentFormat = depthAttachmentFormat_,
      .stencilAttachmentFormat = stencilAttachmentFormat_,
  };

  const VkGraphicsPipelineCreateInfo ci = {
      .sType = VK_STRUCTURE_TYPE_GRAPHICS_PIPELINE_CREATE_INFO,
      .pNext = &renderingInfo,
      .flags = 0,
      .stageCount = numShaderStages_,
      .pStages = shaderStages_,
      .pVertexInputState = &vertexInputState_,
      .pInputAssemblyState = &inputAssembly_,
      .pTessellationState = &tessellationState_,
      .pViewportState = &viewportState,
      .pRasterizationState = &rasterizationState_,
      .pMultisampleState = &multisampleState_,
      .pDepthStencilState = &depthStencilState_,
      .pColorBlendState = &colorBlendState,
      .pDynamicState = &dynamicState,
      .layout = pipelineLayout,
      .renderPass = VK_NULL_HANDLE,
      .subpass = 0,
      .basePipelineHandle = VK_NULL_HANDLE,
      .basePipelineIndex = -1,
  };

  const auto result = vkCreateGraphicsPipelines(device, pipelineCache, 1, &ci, nullptr, outPipeline);

  if (!LVK_VERIFY(result == VK_SUCCESS)) {
    return result;
  }

  numPipelinesCreated_++;

  // set debug name
  return lvk::setDebugObjectName(device, VK_OBJECT_TYPE_PIPELINE, (uint64_t)*outPipeline, debugName);
}

lvk::CommandBuffer::CommandBuffer(VulkanContext* ctx) : ctx_(ctx), wrapper_(&ctx_->immediate_->acquire()) {}

lvk::CommandBuffer::~CommandBuffer() {
  // did you forget to call cmdEndRendering()?
  LVK_ASSERT(!isRendering_);
}

void lvk::CommandBuffer::transitionToShaderReadOnly(TextureHandle handle) const {
  LVK_PROFILER_FUNCTION();

  const lvk::VulkanTexture& tex = *ctx_->texturesPool_.get(handle);
  const lvk::VulkanImage* img = tex.image_.get();

  LVK_ASSERT(!img->isSwapchainImage_);

  // transition only non-multisampled images - MSAA images cannot be accessed from shaders
  if (img->vkSamples_ == VK_SAMPLE_COUNT_1_BIT) {
    const VkImageAspectFlags flags = tex.image_->getImageAspectFlags();
    VkPipelineStageFlags srcStage = 0;
    if (tex.image_->isSampledImage()) {
      srcStage |= isDepthOrStencilVkFormat(tex.image_->vkImageFormat_) ? VK_PIPELINE_STAGE_LATE_FRAGMENT_TESTS_BIT
                                                                       : VK_PIPELINE_STAGE_COLOR_ATTACHMENT_OUTPUT_BIT;
    }
    if (tex.image_->isStorageImage()) {
      srcStage |= VK_PIPELINE_STAGE_COMPUTE_SHADER_BIT;
    }
    // set the result of the previous render pass
    img->transitionLayout(wrapper_->cmdBuf_,
                          VK_IMAGE_LAYOUT_SHADER_READ_ONLY_OPTIMAL,
                          srcStage,
                          VK_PIPELINE_STAGE_FRAGMENT_SHADER_BIT | VK_PIPELINE_STAGE_COMPUTE_SHADER_BIT, // wait for subsequent
                                                                                                        // fragment/compute shaders
                          VkImageSubresourceRange{flags, 0, VK_REMAINING_MIP_LEVELS, 0, VK_REMAINING_ARRAY_LAYERS});
  }
}

void lvk::CommandBuffer::cmdBindComputePipeline(lvk::ComputePipelineHandle handle) {
  LVK_PROFILER_FUNCTION();

  if (!LVK_VERIFY(!handle.empty())) {
    return;
  }

  currentPipelineGraphics_ = {};
  currentPipelineCompute_ = handle;

  VkPipeline pipeline = ctx_->getVkPipeline(handle);

  const lvk::ComputePipelineState* cps = ctx_->computePipelinesPool_.get(handle);

  LVK_ASSERT(cps);
  LVK_ASSERT(pipeline != VK_NULL_HANDLE);

  if (lastPipelineBound_ != pipeline) {
    lastPipelineBound_ = pipeline;
    vkCmdBindPipeline(wrapper_->cmdBuf_, VK_PIPELINE_BIND_POINT_COMPUTE, pipeline);
    ctx_->checkAndUpdateDescriptorSets();
    ctx_->bindDefaultDescriptorSets(wrapper_->cmdBuf_, VK_PIPELINE_BIND_POINT_COMPUTE, cps->pipelineLayout_);
  }
}

void lvk::CommandBuffer::cmdDispatchThreadGroups(const Dimensions& threadgroupCount, const Dependencies& deps) {
  LVK_PROFILER_FUNCTION();

  LVK_ASSERT(!isRendering_);

  for (uint32_t i = 0; i != Dependencies::LVK_MAX_SUBMIT_DEPENDENCIES && deps.textures[i]; i++) {
    useComputeTexture(deps.textures[i]);
  }
  for (uint32_t i = 0; i != Dependencies::LVK_MAX_SUBMIT_DEPENDENCIES && deps.buffers[i]; i++) {
    bufferBarrier(
        deps.buffers[i], VK_PIPELINE_STAGE_VERTEX_SHADER_BIT | VK_PIPELINE_STAGE_FRAGMENT_SHADER_BIT, VK_PIPELINE_STAGE_COMPUTE_SHADER_BIT);
  }

  vkCmdDispatch(wrapper_->cmdBuf_, threadgroupCount.width, threadgroupCount.height, threadgroupCount.depth);
}

void lvk::CommandBuffer::cmdPushDebugGroupLabel(const char* label, uint32_t colorRGBA) const {
  LVK_ASSERT(label);

  if (!label) {
    return;
  }
  const VkDebugUtilsLabelEXT utilsLabel = {
      .sType = VK_STRUCTURE_TYPE_DEBUG_UTILS_LABEL_EXT,
      .pNext = nullptr,
      .pLabelName = label,
      .color = {float((colorRGBA >> 0) & 0xff) / 255.0f,
                float((colorRGBA >> 8) & 0xff) / 255.0f,
                float((colorRGBA >> 16) & 0xff) / 255.0f,
                float((colorRGBA >> 24) & 0xff) / 255.0f},
  };
  vkCmdBeginDebugUtilsLabelEXT(wrapper_->cmdBuf_, &utilsLabel);
}

void lvk::CommandBuffer::cmdInsertDebugEventLabel(const char* label, uint32_t colorRGBA) const {
  LVK_ASSERT(label);

  if (!label) {
    return;
  }
  const VkDebugUtilsLabelEXT utilsLabel = {
      .sType = VK_STRUCTURE_TYPE_DEBUG_UTILS_LABEL_EXT,
      .pNext = nullptr,
      .pLabelName = label,
      .color = {float((colorRGBA >> 0) & 0xff) / 255.0f,
                float((colorRGBA >> 8) & 0xff) / 255.0f,
                float((colorRGBA >> 16) & 0xff) / 255.0f,
                float((colorRGBA >> 24) & 0xff) / 255.0f},
  };
  vkCmdInsertDebugUtilsLabelEXT(wrapper_->cmdBuf_, &utilsLabel);
}

void lvk::CommandBuffer::cmdPopDebugGroupLabel() const {
  vkCmdEndDebugUtilsLabelEXT(wrapper_->cmdBuf_);
}

void lvk::CommandBuffer::useComputeTexture(TextureHandle handle) {
  LVK_PROFILER_FUNCTION_COLOR(LVK_PROFILER_COLOR_BARRIER);

  LVK_ASSERT(!handle.empty());
  lvk::VulkanTexture* tex = ctx_->texturesPool_.get(handle);
  const lvk::VulkanImage& vkImage = *tex->image_.get();
  if (!vkImage.isStorageImage()) {
    LVK_ASSERT_MSG(false, "Did you forget to specify TextureUsageBits::Storage on your texture?");
    return;
  }

  // "frame graph" heuristics: if we are already in VK_IMAGE_LAYOUT_GENERAL, wait for the previous
  // compute shader
  const VkPipelineStageFlags srcStage = (vkImage.vkImageLayout_ == VK_IMAGE_LAYOUT_GENERAL) ? VK_PIPELINE_STAGE_COMPUTE_SHADER_BIT
                                                                                            : VK_PIPELINE_STAGE_BOTTOM_OF_PIPE_BIT;
  vkImage.transitionLayout(
      wrapper_->cmdBuf_,
      VK_IMAGE_LAYOUT_GENERAL,
      srcStage,
      VK_PIPELINE_STAGE_COMPUTE_SHADER_BIT,
      VkImageSubresourceRange{vkImage.getImageAspectFlags(), 0, VK_REMAINING_MIP_LEVELS, 0, VK_REMAINING_ARRAY_LAYERS});
}

void lvk::CommandBuffer::bufferBarrier(BufferHandle handle, VkPipelineStageFlags srcStage, VkPipelineStageFlags dstStage) {
  LVK_PROFILER_FUNCTION_COLOR(LVK_PROFILER_COLOR_BARRIER);

  lvk::VulkanBuffer* buf = ctx_->buffersPool_.get(handle);

  VkBufferMemoryBarrier barrier = {
      .sType = VK_STRUCTURE_TYPE_BUFFER_MEMORY_BARRIER,
      .srcAccessMask = VK_ACCESS_SHADER_READ_BIT | VK_ACCESS_SHADER_WRITE_BIT,
      .dstAccessMask = VK_ACCESS_SHADER_READ_BIT | VK_ACCESS_SHADER_WRITE_BIT,
      .srcQueueFamilyIndex = VK_QUEUE_FAMILY_IGNORED,
      .dstQueueFamilyIndex = VK_QUEUE_FAMILY_IGNORED,
      .buffer = buf->vkBuffer_,
      .offset = 0,
      .size = VK_WHOLE_SIZE,
  };

  if (dstStage & VK_PIPELINE_STAGE_DRAW_INDIRECT_BIT) {
    barrier.dstAccessMask |= VK_ACCESS_INDIRECT_COMMAND_READ_BIT;
  }
  if (buf->vkUsageFlags_ & VK_BUFFER_USAGE_INDEX_BUFFER_BIT) {
    barrier.dstAccessMask |= VK_ACCESS_INDEX_READ_BIT;
  }

  vkCmdPipelineBarrier(wrapper_->cmdBuf_, srcStage, dstStage, VkDependencyFlags{}, 0, nullptr, 1, &barrier, 0, nullptr);
}

void lvk::CommandBuffer::cmdBeginRendering(const lvk::RenderPass& renderPass, const lvk::Framebuffer& fb, const Dependencies& deps) {
  LVK_PROFILER_FUNCTION();

  LVK_ASSERT(!isRendering_);

  isRendering_ = true;

  for (uint32_t i = 0; i != Dependencies::LVK_MAX_SUBMIT_DEPENDENCIES && deps.textures[i]; i++) {
    transitionToShaderReadOnly(deps.textures[i]);
  }
  for (uint32_t i = 0; i != Dependencies::LVK_MAX_SUBMIT_DEPENDENCIES && deps.buffers[i]; i++) {
    VkPipelineStageFlags dstStageFlags = VK_PIPELINE_STAGE_VERTEX_SHADER_BIT | VK_PIPELINE_STAGE_FRAGMENT_SHADER_BIT;
    const lvk::VulkanBuffer* buf = ctx_->buffersPool_.get(deps.buffers[i]);
    LVK_ASSERT(buf);
    if ((buf->vkUsageFlags_ & VK_BUFFER_USAGE_INDEX_BUFFER_BIT) || (buf->vkUsageFlags_ & VK_BUFFER_USAGE_VERTEX_BUFFER_BIT)) {
      dstStageFlags |= VK_PIPELINE_STAGE_VERTEX_INPUT_BIT;
    }
    if (buf->vkUsageFlags_ & VK_BUFFER_USAGE_INDIRECT_BUFFER_BIT) {
      dstStageFlags |= VK_PIPELINE_STAGE_DRAW_INDIRECT_BIT;
    }
    bufferBarrier(deps.buffers[i], VK_PIPELINE_STAGE_COMPUTE_SHADER_BIT, dstStageFlags);
  }

  const uint32_t numFbColorAttachments = fb.getNumColorAttachments();
  const uint32_t numPassColorAttachments = renderPass.getNumColorAttachments();

  LVK_ASSERT(numPassColorAttachments == numFbColorAttachments);

  framebuffer_ = fb;

  // transition all the color attachments
  for (uint32_t i = 0; i != numFbColorAttachments; i++) {
    if (const auto handle = fb.color[i].texture) {
      lvk::VulkanTexture* colorTex = ctx_->texturesPool_.get(handle);
      transitionToColorAttachment(wrapper_->cmdBuf_, colorTex);
    }
    // handle MSAA
    if (TextureHandle handle = fb.color[i].resolveTexture) {
      lvk::VulkanTexture* colorResolveTex = ctx_->texturesPool_.get(handle);
      transitionToColorAttachment(wrapper_->cmdBuf_, colorResolveTex);
    }
  }
  // transition depth-stencil attachment
  TextureHandle depthTex = fb.depthStencil.texture;
  if (depthTex) {
    lvk::VulkanTexture& vkDepthTex = *ctx_->texturesPool_.get(depthTex);
    const lvk::VulkanImage* depthImg = vkDepthTex.image_.get();
    LVK_ASSERT_MSG(depthImg->vkImageFormat_ != VK_FORMAT_UNDEFINED, "Invalid depth attachment format");
    const VkImageAspectFlags flags = vkDepthTex.image_->getImageAspectFlags();
    depthImg->transitionLayout(wrapper_->cmdBuf_,
                               VK_IMAGE_LAYOUT_DEPTH_STENCIL_ATTACHMENT_OPTIMAL,
                               VK_PIPELINE_STAGE_LATE_FRAGMENT_TESTS_BIT | VK_PIPELINE_STAGE_EARLY_FRAGMENT_TESTS_BIT,
                               VK_PIPELINE_STAGE_TOP_OF_PIPE_BIT | VK_PIPELINE_STAGE_EARLY_FRAGMENT_TESTS_BIT, // wait for all subsequent
                                                                                                               // operations
                               VkImageSubresourceRange{flags, 0, VK_REMAINING_MIP_LEVELS, 0, VK_REMAINING_ARRAY_LAYERS});
  }

  VkSampleCountFlagBits samples = VK_SAMPLE_COUNT_1_BIT;
  uint32_t mipLevel = 0;
  uint32_t fbWidth = 0;
  uint32_t fbHeight = 0;

  VkRenderingAttachmentInfo colorAttachments[LVK_MAX_COLOR_ATTACHMENTS];

  for (uint32_t i = 0; i != numFbColorAttachments; i++) {
    const lvk::Framebuffer::AttachmentDesc& attachment = fb.color[i];
    LVK_ASSERT(!attachment.texture.empty());

    lvk::VulkanTexture& colorTexture = *ctx_->texturesPool_.get(attachment.texture);
    const auto& descColor = renderPass.color[i];
    if (mipLevel && descColor.level) {
      LVK_ASSERT_MSG(descColor.level == mipLevel, "All color attachments should have the same mip-level");
    }
    const VkExtent3D dim = colorTexture.getExtent();
    if (fbWidth) {
      LVK_ASSERT_MSG(dim.width == fbWidth, "All attachments should have the save width");
    }
    if (fbHeight) {
      LVK_ASSERT_MSG(dim.height == fbHeight, "All attachments should have the save width");
    }
    mipLevel = descColor.level;
    fbWidth = dim.width;
    fbHeight = dim.height;
    samples = colorTexture.image_->vkSamples_;
    colorAttachments[i] = {
        .sType = VK_STRUCTURE_TYPE_RENDERING_ATTACHMENT_INFO,
        .pNext = nullptr,
        .imageView = colorTexture.getOrCreateVkImageViewForFramebuffer(descColor.level, descColor.layer),
        .imageLayout = VK_IMAGE_LAYOUT_COLOR_ATTACHMENT_OPTIMAL,
        .resolveMode = (samples > 1) ? VK_RESOLVE_MODE_AVERAGE_BIT : VK_RESOLVE_MODE_NONE,
        .resolveImageView = VK_NULL_HANDLE,
        .resolveImageLayout = VK_IMAGE_LAYOUT_UNDEFINED,
        .loadOp = loadOpToVkAttachmentLoadOp(descColor.loadOp),
        .storeOp = storeOpToVkAttachmentStoreOp(descColor.storeOp),
        .clearValue =
            {.color = {.float32 = {descColor.clearColor[0], descColor.clearColor[1], descColor.clearColor[2], descColor.clearColor[3]}}},
    };
    // handle MSAA
    if (descColor.storeOp == StoreOp_MsaaResolve) {
      LVK_ASSERT(samples > 1);
      LVK_ASSERT_MSG(!attachment.resolveTexture.empty(), "Framebuffer attachment should contain a resolve texture");
      lvk::VulkanTexture& colorResolveTexture = *ctx_->texturesPool_.get(attachment.resolveTexture);
      colorAttachments[i].resolveImageView = colorResolveTexture.getOrCreateVkImageViewForFramebuffer(descColor.level, descColor.layer);
      colorAttachments[i].resolveImageLayout = VK_IMAGE_LAYOUT_COLOR_ATTACHMENT_OPTIMAL;
    }
  }

  VkRenderingAttachmentInfo depthAttachment = {};

  if (fb.depthStencil.texture) {
    auto& depthTexture = *ctx_->texturesPool_.get(fb.depthStencil.texture);
    const RenderPass::AttachmentDesc& descDepth = renderPass.depth;
    LVK_ASSERT_MSG(descDepth.level == mipLevel, "Depth attachment should have the same mip-level as color attachments");
    depthAttachment = {
        .sType = VK_STRUCTURE_TYPE_RENDERING_ATTACHMENT_INFO,
        .pNext = nullptr,
        .imageView = depthTexture.getOrCreateVkImageViewForFramebuffer(descDepth.level, descDepth.layer),
        .imageLayout = VK_IMAGE_LAYOUT_DEPTH_STENCIL_ATTACHMENT_OPTIMAL,
        .resolveMode = VK_RESOLVE_MODE_NONE,
        .resolveImageView = VK_NULL_HANDLE,
        .resolveImageLayout = VK_IMAGE_LAYOUT_UNDEFINED,
        .loadOp = loadOpToVkAttachmentLoadOp(descDepth.loadOp),
        .storeOp = storeOpToVkAttachmentStoreOp(descDepth.storeOp),
        .clearValue = {.depthStencil = {.depth = descDepth.clearDepth, .stencil = descDepth.clearStencil}},
    };
    const VkExtent3D dim = depthTexture.getExtent();
    if (fbWidth) {
      LVK_ASSERT_MSG(dim.width == fbWidth, "All attachments should have the save width");
    }
    if (fbHeight) {
      LVK_ASSERT_MSG(dim.height == fbHeight, "All attachments should have the save width");
    }
    mipLevel = descDepth.level;
    fbWidth = dim.width;
    fbHeight = dim.height;
  }

  const uint32_t width = std::max(fbWidth >> mipLevel, 1u);
  const uint32_t height = std::max(fbHeight >> mipLevel, 1u);
  const lvk::Viewport viewport = {0.0f, 0.0f, (float)width, (float)height, 0.0f, +1.0f};
  const lvk::ScissorRect scissor = {0, 0, width, height};

  VkRenderingAttachmentInfo stencilAttachment = depthAttachment;

  const bool isStencilFormat = renderPass.stencil.loadOp != lvk::LoadOp_Invalid;

  const VkRenderingInfo renderingInfo = {
      .sType = VK_STRUCTURE_TYPE_RENDERING_INFO,
      .pNext = nullptr,
      .flags = 0,
      .renderArea = {VkOffset2D{(int32_t)scissor.x, (int32_t)scissor.y}, VkExtent2D{scissor.width, scissor.height}},
      .layerCount = 1,
      .viewMask = 0,
      .colorAttachmentCount = numFbColorAttachments,
      .pColorAttachments = colorAttachments,
      .pDepthAttachment = depthTex ? &depthAttachment : nullptr,
      .pStencilAttachment = isStencilFormat ? &stencilAttachment : nullptr,
  };

  cmdBindViewport(viewport);
  cmdBindScissorRect(scissor);
  cmdBindDepthState({});

  ctx_->checkAndUpdateDescriptorSets();

  vkCmdSetDepthCompareOp(wrapper_->cmdBuf_, VK_COMPARE_OP_ALWAYS);
  vkCmdSetDepthBiasEnable(wrapper_->cmdBuf_, VK_FALSE);

  vkCmdBeginRendering(wrapper_->cmdBuf_, &renderingInfo);
}

void lvk::CommandBuffer::cmdEndRendering() {
  LVK_ASSERT(isRendering_);

  isRendering_ = false;

  vkCmdEndRendering(wrapper_->cmdBuf_);

  const uint32_t numFbColorAttachments = framebuffer_.getNumColorAttachments();

  // set image layouts after the render pass
  for (uint32_t i = 0; i != numFbColorAttachments; i++) {
    const auto& attachment = framebuffer_.color[i];
    const VulkanTexture& tex = *ctx_->texturesPool_.get(attachment.texture);
    // this must match the final layout of the render pass
    tex.image_->vkImageLayout_ = VK_IMAGE_LAYOUT_COLOR_ATTACHMENT_OPTIMAL;
  }

  if (framebuffer_.depthStencil.texture) {
    const VulkanTexture& tex = *ctx_->texturesPool_.get(framebuffer_.depthStencil.texture);
    // this must match the final layout of the render pass
    tex.image_->vkImageLayout_ = VK_IMAGE_LAYOUT_DEPTH_STENCIL_ATTACHMENT_OPTIMAL;
  }

  framebuffer_ = {};
}

void lvk::CommandBuffer::cmdBindViewport(const Viewport& viewport) {
  // https://www.saschawillems.de/blog/2019/03/29/flipping-the-vulkan-viewport/
  const VkViewport vp = {
      .x = viewport.x, // float x;
      .y = viewport.height - viewport.y, // float y;
      .width = viewport.width, // float width;
      .height = -viewport.height, // float height;
      .minDepth = viewport.minDepth, // float minDepth;
      .maxDepth = viewport.maxDepth, // float maxDepth;
  };
  vkCmdSetViewport(wrapper_->cmdBuf_, 0, 1, &vp);
}

void lvk::CommandBuffer::cmdBindScissorRect(const ScissorRect& rect) {
  const VkRect2D scissor = {
      VkOffset2D{(int32_t)rect.x, (int32_t)rect.y},
      VkExtent2D{rect.width, rect.height},
  };
  vkCmdSetScissor(wrapper_->cmdBuf_, 0, 1, &scissor);
}

void lvk::CommandBuffer::cmdBindRenderPipeline(lvk::RenderPipelineHandle handle) {
  if (!LVK_VERIFY(!handle.empty())) {
    return;
  }

  currentPipelineGraphics_ = handle;
  currentPipelineCompute_ = {};

  const lvk::RenderPipelineState* rps = ctx_->renderPipelinesPool_.get(handle);

  LVK_ASSERT(rps);

  const bool hasDepthAttachmentPipeline = rps->desc_.depthFormat != Format_Invalid;
  const bool hasDepthAttachmentPass = !framebuffer_.depthStencil.texture.empty();

  if (hasDepthAttachmentPipeline != hasDepthAttachmentPass) {
    LVK_ASSERT(false);
    LLOGW("Make sure your render pass and render pipeline both have matching depth attachments");
  }

  VkPipeline pipeline = ctx_->getVkPipeline(handle);

  LVK_ASSERT(pipeline != VK_NULL_HANDLE);

  if (lastPipelineBound_ != pipeline) {
    lastPipelineBound_ = pipeline;
    vkCmdBindPipeline(wrapper_->cmdBuf_, VK_PIPELINE_BIND_POINT_GRAPHICS, pipeline);
    ctx_->bindDefaultDescriptorSets(wrapper_->cmdBuf_, VK_PIPELINE_BIND_POINT_GRAPHICS, rps->pipelineLayout_);
  }
}

void lvk::CommandBuffer::cmdBindDepthState(const DepthState& desc) {
  LVK_PROFILER_FUNCTION();

  const VkCompareOp op = compareOpToVkCompareOp(desc.compareOp);
  vkCmdSetDepthWriteEnable(wrapper_->cmdBuf_, desc.isDepthWriteEnabled ? VK_TRUE : VK_FALSE);
  vkCmdSetDepthTestEnable(wrapper_->cmdBuf_, op != VK_COMPARE_OP_ALWAYS);

#if defined(ANDROID)
  // This is a workaround for the issue.
  // On Android (Mali-G715-Immortalis MC11 v1.r38p1-01eac0.c1a71ccca2acf211eb87c5db5322f569) 
  // if depth-stencil texture is not set, call of vkCmdSetDepthCompareOp leads to disappearing of all content. 
  if (!framebuffer_.depthStencil.texture) {
    return;
  }
#endif
  vkCmdSetDepthCompareOp(wrapper_->cmdBuf_, op);
}

void lvk::CommandBuffer::cmdBindVertexBuffer(uint32_t index, BufferHandle buffer, uint64_t bufferOffset) {
  LVK_PROFILER_FUNCTION();

  if (!LVK_VERIFY(!buffer.empty())) {
    return;
  }

  lvk::VulkanBuffer* buf = ctx_->buffersPool_.get(buffer);

  LVK_ASSERT(buf->vkUsageFlags_ & VK_BUFFER_USAGE_VERTEX_BUFFER_BIT);

  vkCmdBindVertexBuffers(wrapper_->cmdBuf_, index, 1, &buf->vkBuffer_, &bufferOffset);
}

void lvk::CommandBuffer::cmdBindIndexBuffer(BufferHandle indexBuffer, IndexFormat indexFormat, uint64_t indexBufferOffset) {
  lvk::VulkanBuffer* buf = ctx_->buffersPool_.get(indexBuffer);

  LVK_ASSERT(buf->vkUsageFlags_ & VK_BUFFER_USAGE_INDEX_BUFFER_BIT);

  const VkIndexType type = indexFormatToVkIndexType(indexFormat);
  vkCmdBindIndexBuffer(wrapper_->cmdBuf_, buf->vkBuffer_, indexBufferOffset, type);
}

void lvk::CommandBuffer::cmdPushConstants(const void* data, size_t size, size_t offset) {
  LVK_PROFILER_FUNCTION();

  LVK_ASSERT(size % 4 == 0); // VUID-vkCmdPushConstants-size-00369: size must be a multiple of 4

  // check push constant size is within max size
  const VkPhysicalDeviceLimits& limits = ctx_->getVkPhysicalDeviceProperties().limits;
  if (!LVK_VERIFY(size + offset <= limits.maxPushConstantsSize)) {
    LLOGW("Push constants size exceeded %u (max %u bytes)", size + offset, limits.maxPushConstantsSize);
  }

  if (currentPipelineGraphics_.empty() && currentPipelineCompute_.empty()) {
    LVK_ASSERT_MSG(false, "No pipeline bound - cannot set push constants");
    return;
  }

  const lvk::RenderPipelineState* stateGraphics = ctx_->renderPipelinesPool_.get(currentPipelineGraphics_);
  const lvk::ComputePipelineState* stateCompute = ctx_->computePipelinesPool_.get(currentPipelineCompute_);

  LVK_ASSERT(stateGraphics || stateCompute);

  VkPipelineLayout layout = stateGraphics ? stateGraphics->pipelineLayout_ : stateCompute->pipelineLayout_;
  VkShaderStageFlags shaderStageFlags = stateGraphics ? stateGraphics->shaderStageFlags_ : VK_SHADER_STAGE_COMPUTE_BIT;

  vkCmdPushConstants(wrapper_->cmdBuf_, layout, shaderStageFlags, (uint32_t)offset, (uint32_t)size, data);
}

void lvk::CommandBuffer::cmdDraw(uint32_t vertexCount, uint32_t instanceCount, uint32_t firstVertex, uint32_t baseInstance) {
  LVK_PROFILER_FUNCTION();

  if (vertexCount == 0) {
    return;
  }

  vkCmdDraw(wrapper_->cmdBuf_, vertexCount, instanceCount, firstVertex, baseInstance);
}

void lvk::CommandBuffer::cmdDrawIndexed(uint32_t indexCount,
                                        uint32_t instanceCount,
                                        uint32_t firstIndex,
                                        int32_t vertexOffset,
                                        uint32_t baseInstance) {
  LVK_PROFILER_FUNCTION();

  if (indexCount == 0) {
    return;
  }

  vkCmdDrawIndexed(wrapper_->cmdBuf_, indexCount, instanceCount, firstIndex, vertexOffset, baseInstance);
}

void lvk::CommandBuffer::cmdDrawIndirect(BufferHandle indirectBuffer, size_t indirectBufferOffset, uint32_t drawCount, uint32_t stride) {
  LVK_PROFILER_FUNCTION();

  lvk::VulkanBuffer* bufIndirect = ctx_->buffersPool_.get(indirectBuffer);

  LVK_ASSERT(bufIndirect);

  vkCmdDrawIndirect(
      wrapper_->cmdBuf_, bufIndirect->vkBuffer_, indirectBufferOffset, drawCount, stride ? stride : sizeof(VkDrawIndirectCommand));
}

void lvk::CommandBuffer::cmdDrawIndexedIndirect(BufferHandle indirectBuffer,
                                                size_t indirectBufferOffset,
                                                uint32_t drawCount,
                                                uint32_t stride) {
  LVK_PROFILER_FUNCTION();

  lvk::VulkanBuffer* bufIndirect = ctx_->buffersPool_.get(indirectBuffer);

  LVK_ASSERT(bufIndirect);

  vkCmdDrawIndexedIndirect(
      wrapper_->cmdBuf_, bufIndirect->vkBuffer_, indirectBufferOffset, drawCount, stride ? stride : sizeof(VkDrawIndexedIndirectCommand));
}

void lvk::CommandBuffer::cmdDrawIndexedIndirectCount(BufferHandle indirectBuffer,
                                                     size_t indirectBufferOffset,
                                                     BufferHandle countBuffer,
                                                     size_t countBufferOffset,
                                                     uint32_t maxDrawCount,
                                                     uint32_t stride) {
  LVK_PROFILER_FUNCTION();

  lvk::VulkanBuffer* bufIndirect = ctx_->buffersPool_.get(indirectBuffer);
  lvk::VulkanBuffer* bufCount = ctx_->buffersPool_.get(countBuffer);

  LVK_ASSERT(bufIndirect);
  LVK_ASSERT(bufCount);

  vkCmdDrawIndexedIndirectCount(wrapper_->cmdBuf_,
                                bufIndirect->vkBuffer_,
                                indirectBufferOffset,
                                bufCount->vkBuffer_,
                                countBufferOffset,
                                maxDrawCount,
                                stride ? stride : sizeof(VkDrawIndexedIndirectCommand));
}

void lvk::CommandBuffer::cmdSetBlendColor(const float color[4]) {
  vkCmdSetBlendConstants(wrapper_->cmdBuf_, color);
}

void lvk::CommandBuffer::cmdSetDepthBias(float depthBias, float slopeScale, float clamp) {
  vkCmdSetDepthBias(wrapper_->cmdBuf_, depthBias, clamp, slopeScale);
  vkCmdSetDepthBiasEnable(wrapper_->cmdBuf_, depthBias != 0);
}

void lvk::CommandBuffer::cmdResetQueryPool(QueryPoolHandle pool, uint32_t firstQuery, uint32_t queryCount) {
  VkQueryPool vkPool = *ctx_->queriesPool_.get(pool);

  vkCmdResetQueryPool(wrapper_->cmdBuf_, vkPool, firstQuery, queryCount);
}

void lvk::CommandBuffer::cmdWriteTimestamp(QueryPoolHandle pool, uint32_t query) {
  VkQueryPool vkPool = *ctx_->queriesPool_.get(pool);

  vkCmdWriteTimestamp(wrapper_->cmdBuf_, VK_PIPELINE_STAGE_BOTTOM_OF_PIPE_BIT, vkPool, query);
}

lvk::VulkanStagingDevice::VulkanStagingDevice(VulkanContext& ctx) : ctx_(ctx) {
  LVK_PROFILER_FUNCTION();

  const auto& limits = ctx_.getVkPhysicalDeviceProperties().limits;

  // use default value of 128Mb clamped to the max limits
  maxBufferSize_ = std::min(limits.maxStorageBufferRange, 128u * 1024u * 1024u);

  LVK_ASSERT(minBufferSize_ <= maxBufferSize_);

  immediate_ = std::make_unique<lvk::VulkanImmediateCommands>(
      ctx_.getVkDevice(), ctx_.deviceQueues_.graphicsQueueFamilyIndex, "VulkanStagingDevice::immediate_");
}

void lvk::VulkanStagingDevice::bufferSubData(VulkanBuffer& buffer, size_t dstOffset, size_t size, const void* data) {
  LVK_PROFILER_FUNCTION();

  if (buffer.isMapped()) {
    buffer.bufferSubData(dstOffset, size, data);
    return;
  }

  lvk::VulkanBuffer* stagingBuffer = ctx_.buffersPool_.get(stagingBuffer_);

  while (size) {
    // get next staging buffer free offset
    MemoryRegionDesc desc = getNextFreeOffset((uint32_t)size);
    const uint32_t chunkSize = std::min((uint32_t)size, desc.size_);

    // copy data into staging buffer
    stagingBuffer->bufferSubData(desc.offset_, chunkSize, data);

    // do the transfer
    const VkBufferCopy copy = {
        .srcOffset = desc.offset_,
        .dstOffset = dstOffset,
        .size = chunkSize,
    };

    auto& wrapper = immediate_->acquire();
    vkCmdCopyBuffer(wrapper.cmdBuf_, stagingBuffer->vkBuffer_, buffer.vkBuffer_, 1, &copy);
    VkBufferMemoryBarrier barrier = {
        .sType = VK_STRUCTURE_TYPE_BUFFER_MEMORY_BARRIER,
        .srcAccessMask = VK_ACCESS_TRANSFER_WRITE_BIT,
        .dstAccessMask = 0,
        .srcQueueFamilyIndex = VK_QUEUE_FAMILY_IGNORED,
        .dstQueueFamilyIndex = VK_QUEUE_FAMILY_IGNORED,
        .buffer = buffer.vkBuffer_,
        .offset = dstOffset,
        .size = chunkSize,
    };
    VkPipelineStageFlags dstMask = VK_PIPELINE_STAGE_ALL_COMMANDS_BIT;
    if (buffer.vkUsageFlags_ & VK_BUFFER_USAGE_INDIRECT_BUFFER_BIT) {
      dstMask |= VK_PIPELINE_STAGE_DRAW_INDIRECT_BIT;
      barrier.dstAccessMask |= VK_ACCESS_INDIRECT_COMMAND_READ_BIT;
    }
    if (buffer.vkUsageFlags_ & VK_BUFFER_USAGE_INDEX_BUFFER_BIT) {
      dstMask |= VK_PIPELINE_STAGE_VERTEX_INPUT_BIT;
      barrier.dstAccessMask |= VK_ACCESS_INDEX_READ_BIT;
    }
    if (buffer.vkUsageFlags_ & VK_BUFFER_USAGE_VERTEX_BUFFER_BIT) {
      dstMask |= VK_PIPELINE_STAGE_VERTEX_INPUT_BIT;
      barrier.dstAccessMask |= VK_ACCESS_VERTEX_ATTRIBUTE_READ_BIT;
    }
    vkCmdPipelineBarrier(
        wrapper.cmdBuf_, VK_PIPELINE_STAGE_TRANSFER_BIT, dstMask, VkDependencyFlags{}, 0, nullptr, 1, &barrier, 0, nullptr);
    desc.handle_ = immediate_->submit(wrapper);
    regions_.push_back(desc);

    size -= chunkSize;
    data = (uint8_t*)data + chunkSize;
    dstOffset += chunkSize;
  }
}

void lvk::VulkanStagingDevice::imageData2D(VulkanImage& image,
                                           const VkRect2D& imageRegion,
                                           uint32_t baseMipLevel,
                                           uint32_t numMipLevels,
                                           uint32_t layer,
                                           uint32_t numLayers,
                                           VkFormat format,
                                           const void* data) {
  LVK_PROFILER_FUNCTION();

  LVK_ASSERT(numMipLevels <= LVK_MAX_MIP_LEVELS);

  // divide the width and height by 2 until we get to the size of level 'baseMipLevel'
  uint32_t width = image.vkExtent_.width >> baseMipLevel;
  uint32_t height = image.vkExtent_.height >> baseMipLevel;

  const Format texFormat(vkFormatToFormat(format));

  LVK_ASSERT_MSG(!imageRegion.offset.x && !imageRegion.offset.y && imageRegion.extent.width == width && imageRegion.extent.height == height,
                 "Uploading mip-levels with an image region that is smaller than the base mip level is not supported");

  // find the storage size for all mip-levels being uploaded
  uint32_t layerStorageSize = 0;
  for (uint32_t i = 0; i < numMipLevels; ++i) {
    const uint32_t mipSize = lvk::getTextureBytesPerLayer(image.vkExtent_.width, image.vkExtent_.height, texFormat, i);
    layerStorageSize += mipSize;
    width = width <= 1 ? 1 : width >> 1;
    height = height <= 1 ? 1 : height >> 1;
  }
  const uint32_t storageSize = layerStorageSize * numLayers;

  ensureStagingBufferSize(storageSize);

  LVK_ASSERT(storageSize <= stagingBufferSize_);

  MemoryRegionDesc desc = getNextFreeOffset(storageSize);
  // No support for copying image in multiple smaller chunk sizes. If we get smaller buffer size than storageSize, we will wait for GPU idle
  // and get bigger chunk.
  if (desc.size_ < storageSize) {
    waitAndReset();
    desc = getNextFreeOffset(storageSize);
  }
  LVK_ASSERT(desc.size_ >= storageSize);

  auto& wrapper = immediate_->acquire();

  lvk::VulkanBuffer* stagingBuffer = ctx_.buffersPool_.get(stagingBuffer_);

  stagingBuffer->bufferSubData(desc.offset_, storageSize, data);

  uint32_t offset = 0;

  // https://registry.khronos.org/KTX/specs/1.0/ktxspec.v1.html
  for (uint32_t mipLevel = 0; mipLevel < numMipLevels; ++mipLevel) {
    for (uint32_t layer = 0; layer != numLayers; layer++) {
      const auto currentMipLevel = baseMipLevel + mipLevel;

      LVK_ASSERT(currentMipLevel < image.numLevels_);
      LVK_ASSERT(mipLevel < image.numLevels_);

      // 1. Transition initial image layout into TRANSFER_DST_OPTIMAL
      lvk::imageMemoryBarrier(wrapper.cmdBuf_,
                              image.vkImage_,
                              0,
                              VK_ACCESS_TRANSFER_WRITE_BIT,
                              VK_IMAGE_LAYOUT_UNDEFINED,
                              VK_IMAGE_LAYOUT_TRANSFER_DST_OPTIMAL,
                              VK_PIPELINE_STAGE_TOP_OF_PIPE_BIT,
                              VK_PIPELINE_STAGE_TRANSFER_BIT,
                              VkImageSubresourceRange{VK_IMAGE_ASPECT_COLOR_BIT, currentMipLevel, 1, layer, 1});

#if LVK_VULKAN_PRINT_COMMANDS
      LLOGL("%p vkCmdCopyBufferToImage()\n", wrapper.cmdBuf_);
#endif // LVK_VULKAN_PRINT_COMMANDS
      // 2. Copy the pixel data from the staging buffer into the image
      const VkRect2D region = {
          .offset = {.x = imageRegion.offset.x >> mipLevel, .y = imageRegion.offset.y >> mipLevel},
          .extent = {.width = std::max(1u, imageRegion.extent.width >> mipLevel),
                     .height = std::max(1u, imageRegion.extent.height >> mipLevel)},
      };
      const VkBufferImageCopy copy = {
          // the offset for this level is at the start of all mip-levels plus the size of all previous mip-levels being uploaded
          .bufferOffset = desc.offset_ + offset,
          .bufferRowLength = 0,
          .bufferImageHeight = 0,
          .imageSubresource = VkImageSubresourceLayers{VK_IMAGE_ASPECT_COLOR_BIT, currentMipLevel, layer, 1},
          .imageOffset = {.x = region.offset.x, .y = region.offset.y, .z = 0},
          .imageExtent = {.width = region.extent.width, .height = region.extent.height, .depth = 1u},
      };
      vkCmdCopyBufferToImage(wrapper.cmdBuf_, stagingBuffer->vkBuffer_, image.vkImage_, VK_IMAGE_LAYOUT_TRANSFER_DST_OPTIMAL, 1, &copy);

      // 3. Transition TRANSFER_DST_OPTIMAL into SHADER_READ_ONLY_OPTIMAL
      lvk::imageMemoryBarrier(wrapper.cmdBuf_,
                              image.vkImage_,
                              VK_ACCESS_TRANSFER_WRITE_BIT,
                              VK_ACCESS_SHADER_READ_BIT,
                              VK_IMAGE_LAYOUT_TRANSFER_DST_OPTIMAL,
                              VK_IMAGE_LAYOUT_SHADER_READ_ONLY_OPTIMAL,
                              VK_PIPELINE_STAGE_TRANSFER_BIT,
                              VK_PIPELINE_STAGE_ALL_COMMANDS_BIT,
                              VkImageSubresourceRange{VK_IMAGE_ASPECT_COLOR_BIT, currentMipLevel, 1, layer, 1});

      offset += lvk::getTextureBytesPerLayer(imageRegion.extent.width, imageRegion.extent.height, texFormat, currentMipLevel);
    }
  }

  image.vkImageLayout_ = VK_IMAGE_LAYOUT_SHADER_READ_ONLY_OPTIMAL;

  desc.handle_ = immediate_->submit(wrapper);
  regions_.push_back(desc);
}

void lvk::VulkanStagingDevice::imageData3D(VulkanImage& image,
                                           const VkOffset3D& offset,
                                           const VkExtent3D& extent,
                                           VkFormat format,
                                           const void* data) {
  LVK_PROFILER_FUNCTION();
  LVK_ASSERT_MSG(image.numLevels_ == 1, "Can handle only 3D images with exactly 1 mip-level");
  LVK_ASSERT_MSG((offset.x == 0) && (offset.y == 0) && (offset.z == 0), "Can upload only full-size 3D images");
  const uint32_t storageSize = extent.width * extent.height * extent.depth * getBytesPerPixel(format);

  ensureStagingBufferSize(storageSize);

  LVK_ASSERT_MSG(storageSize <= stagingBufferSize_, "No support for copying image in multiple smaller chunk sizes");

  // get next staging buffer free offset
  MemoryRegionDesc desc = getNextFreeOffset(storageSize);

  // No support for copying image in multiple smaller chunk sizes.
  // If we get smaller buffer size than storageSize, we will wait for GPU idle and get a bigger chunk.
  if (desc.size_ < storageSize) {
    waitAndReset();
    desc = getNextFreeOffset(storageSize);
  }

  LVK_ASSERT(desc.size_ >= storageSize);

  lvk::VulkanBuffer* stagingBuffer = ctx_.buffersPool_.get(stagingBuffer_);

  // 1. Copy the pixel data into the host visible staging buffer
  stagingBuffer->bufferSubData(desc.offset_, storageSize, data);

  auto& wrapper = immediate_->acquire();

  // 1. Transition initial image layout into TRANSFER_DST_OPTIMAL
  lvk::imageMemoryBarrier(wrapper.cmdBuf_,
                          image.vkImage_,
                          0,
                          VK_ACCESS_TRANSFER_WRITE_BIT,
                          VK_IMAGE_LAYOUT_UNDEFINED,
                          VK_IMAGE_LAYOUT_TRANSFER_DST_OPTIMAL,
                          VK_PIPELINE_STAGE_TOP_OF_PIPE_BIT,
                          VK_PIPELINE_STAGE_TRANSFER_BIT,
                          VkImageSubresourceRange{VK_IMAGE_ASPECT_COLOR_BIT, 0, 1, 0, 1});

  // 2. Copy the pixel data from the staging buffer into the image
  const VkBufferImageCopy copy = {
      .bufferOffset = desc.offset_,
      .bufferRowLength = 0,
      .bufferImageHeight = 0,
      .imageSubresource = VkImageSubresourceLayers{VK_IMAGE_ASPECT_COLOR_BIT, 0, 0, 1},
      .imageOffset = offset,
      .imageExtent = extent,
  };
  vkCmdCopyBufferToImage(wrapper.cmdBuf_, stagingBuffer->vkBuffer_, image.vkImage_, VK_IMAGE_LAYOUT_TRANSFER_DST_OPTIMAL, 1, &copy);

  // 3. Transition TRANSFER_DST_OPTIMAL into SHADER_READ_ONLY_OPTIMAL
  lvk::imageMemoryBarrier(wrapper.cmdBuf_,
                          image.vkImage_,
                          VK_ACCESS_TRANSFER_READ_BIT | VK_ACCESS_TRANSFER_WRITE_BIT,
                          VK_ACCESS_SHADER_READ_BIT,
                          VK_IMAGE_LAYOUT_TRANSFER_DST_OPTIMAL,
                          VK_IMAGE_LAYOUT_SHADER_READ_ONLY_OPTIMAL,
                          VK_PIPELINE_STAGE_TRANSFER_BIT,
                          VK_PIPELINE_STAGE_ALL_COMMANDS_BIT,
                          VkImageSubresourceRange{VK_IMAGE_ASPECT_COLOR_BIT, 0, 1, 0, 1});

  image.vkImageLayout_ = VK_IMAGE_LAYOUT_SHADER_READ_ONLY_OPTIMAL;

  desc.handle_ = immediate_->submit(wrapper);
  regions_.push_back(desc);
}

void lvk::VulkanStagingDevice::getImageData(VulkanImage& image,
                                            const VkOffset3D& offset,
                                            const VkExtent3D& extent,
                                            VkImageSubresourceRange range,
                                            VkFormat format,
                                            void* outData) {
  LVK_ASSERT(image.vkImageLayout_ != VK_IMAGE_LAYOUT_UNDEFINED);
  LVK_ASSERT(range.layerCount == 1);

  const uint32_t storageSize = extent.width * extent.height * extent.depth * getBytesPerPixel(format);

  LVK_ASSERT(storageSize <= stagingBufferSize_);

  // get next staging buffer free offset
  MemoryRegionDesc desc = getNextFreeOffset(storageSize);

  // No support for copying image in multiple smaller chunk sizes.
  // If we get smaller buffer size than storageSize, we will wait for GPU idle and get a bigger chunk.
  if (desc.size_ < storageSize) {
    waitAndReset();
    desc = getNextFreeOffset(storageSize);
  }

  LVK_ASSERT(desc.size_ >= storageSize);

  lvk::VulkanBuffer* stagingBuffer = ctx_.buffersPool_.get(stagingBuffer_);

  auto& wrapper1 = immediate_->acquire();

  // 1. Transition to VK_IMAGE_LAYOUT_TRANSFER_SRC_OPTIMAL
  lvk::imageMemoryBarrier(wrapper1.cmdBuf_,
                          image.vkImage_,
                          0, // srcAccessMask
                          VK_ACCESS_TRANSFER_READ_BIT | VK_ACCESS_TRANSFER_WRITE_BIT, // dstAccessMask
                          image.vkImageLayout_,
                          VK_IMAGE_LAYOUT_TRANSFER_SRC_OPTIMAL,
                          VK_PIPELINE_STAGE_BOTTOM_OF_PIPE_BIT, // wait for all previous operations
                          VK_PIPELINE_STAGE_TRANSFER_BIT, // dstStageMask
                          range);

  // 2.  Copy the pixel data from the image into the staging buffer
  const VkBufferImageCopy copy = {
      .bufferOffset = desc.offset_,
      .bufferRowLength = 0,
      .bufferImageHeight = extent.height,
      .imageSubresource =
          VkImageSubresourceLayers{
              .aspectMask = range.aspectMask,
              .mipLevel = range.baseMipLevel,
              .baseArrayLayer = range.baseArrayLayer,
              .layerCount = range.layerCount,
          },
      .imageOffset = offset,
      .imageExtent = extent,
  };
  vkCmdCopyImageToBuffer(wrapper1.cmdBuf_, image.vkImage_, VK_IMAGE_LAYOUT_TRANSFER_SRC_OPTIMAL, stagingBuffer->vkBuffer_, 1, &copy);

  desc.handle_ = immediate_->submit(wrapper1);
  regions_.push_back(desc);

  waitAndReset();

  if (!stagingBuffer->isCoherentMemory_) {
    stagingBuffer->invalidateMappedMemory(desc.offset_, desc.size_);
  }

  // 3. Copy data from staging buffer into data
  memcpy(outData, stagingBuffer->getMappedPtr() + desc.offset_, storageSize);

  // 4. Transition back to the initial image layout
  auto& wrapper2 = immediate_->acquire();

  lvk::imageMemoryBarrier(wrapper2.cmdBuf_,
                          image.vkImage_,
                          VK_ACCESS_TRANSFER_READ_BIT | VK_ACCESS_TRANSFER_WRITE_BIT, // srcAccessMask
                          0, // dstAccessMask
                          VK_IMAGE_LAYOUT_TRANSFER_SRC_OPTIMAL,
                          image.vkImageLayout_,
                          VK_PIPELINE_STAGE_TRANSFER_BIT, // srcStageMask
                          VK_PIPELINE_STAGE_TOP_OF_PIPE_BIT, // dstStageMask
                          range);

  immediate_->wait(immediate_->submit(wrapper2));
}

void lvk::VulkanStagingDevice::ensureStagingBufferSize(uint32_t sizeNeeded) {
  LVK_PROFILER_FUNCTION();

  const uint32_t alignedSize = std::max(getAlignedSize(sizeNeeded), minBufferSize_);

  sizeNeeded = alignedSize < maxBufferSize_ ? alignedSize : maxBufferSize_;

  if (!stagingBuffer_.empty()) {
    const bool isEnoughSize = sizeNeeded <= stagingBufferSize_;
    const bool isMaxSize = stagingBufferSize_ == maxBufferSize_;

    if (isEnoughSize || isMaxSize) {
      return;
    }
  }

  waitAndReset();

  // deallocate the previous staging buffer
  stagingBuffer_ = nullptr;

  // if the combined size of the new staging buffer and the existing one is larger than the limit imposed by some architectures on buffers
  // that are device and host visible, we need to wait for the current buffer to be destroyed before we can allocate a new one
  if ((sizeNeeded + stagingBufferSize_) > maxBufferSize_) {
    ctx_.waitDeferredTasks();
  }

  stagingBufferSize_ = sizeNeeded;

  char debugName[256] = {0};
  snprintf(debugName, sizeof(debugName) - 1, "Buffer: staging buffer %u", stagingBufferCounter_++);

  stagingBuffer_ = {&ctx_,
                    ctx_.createBuffer(stagingBufferSize_,
                                      VK_BUFFER_USAGE_TRANSFER_SRC_BIT | VK_BUFFER_USAGE_TRANSFER_DST_BIT,
                                      VK_MEMORY_PROPERTY_HOST_VISIBLE_BIT,
                                      nullptr,
                                      debugName)};
  LVK_ASSERT(!stagingBuffer_.empty());

  regions_.clear();
  regions_.push_front({0, stagingBufferSize_, SubmitHandle()});
}

lvk::VulkanStagingDevice::MemoryRegionDesc lvk::VulkanStagingDevice::getNextFreeOffset(uint32_t size) {
  LVK_PROFILER_FUNCTION();

  const uint32_t requestedAlignedSize = getAlignedSize(size);

  ensureStagingBufferSize(requestedAlignedSize);

  LVK_ASSERT(!regions_.empty());

  // if we can't find an available region that is big enough to store requestedAlignedSize, return whatever we could find, which will be
  // stored in bestNextIt
  auto bestNextIt = regions_.begin();

  for (auto it = regions_.begin(); it != regions_.end(); ++it) {
    if (immediate_->isReady(it->handle_)) {
      // This region is free, but is it big enough?
      if (it->size_ >= requestedAlignedSize) {
        // It is big enough!
        const uint32_t unusedSize = it->size_ - requestedAlignedSize;
        const uint32_t unusedOffset = it->offset_ + requestedAlignedSize;

        // Return this region and add the remaining unused size to the regions_ deque
        SCOPE_EXIT {
          regions_.erase(it);
          if (unusedSize > 0) {
            regions_.push_front({unusedOffset, unusedSize, SubmitHandle()});
          }
        };

        return {it->offset_, requestedAlignedSize, SubmitHandle()};
      }
      // cache the largest available region that isn't as big as the one we're looking for
      if (it->size_ > bestNextIt->size_) {
        bestNextIt = it;
      }
    }
  }

  // we found a region that is available that is smaller than the requested size. It's the best we can do
  if (bestNextIt != regions_.end() && immediate_->isReady(bestNextIt->handle_)) {
    SCOPE_EXIT {
      regions_.erase(bestNextIt);
    };

    return {bestNextIt->offset_, bestNextIt->size_, SubmitHandle()};
  }

  // nothing was available. Let's wait for the entire staging buffer to become free
  waitAndReset();

  // waitAndReset() adds a region that spans the entire buffer. Since we'll be using part of it, we need to replace it with a used block and
  // an unused portion
  regions_.clear();

  // store the unused size in the deque first...
  const uint32_t unusedSize = stagingBufferSize_ > requestedAlignedSize ? stagingBufferSize_ - requestedAlignedSize : 0;

  if (unusedSize) {
    const uint32_t unusedOffset = stagingBufferSize_ - unusedSize;
    regions_.push_front({unusedOffset, unusedSize, SubmitHandle()});
  }

  // ...and then return the smallest free region that can hold the requested size
  return {
      .offset_ = 0,
      .size_ = stagingBufferSize_ - unusedSize,
      .handle_ = SubmitHandle(),
  };
}

void lvk::VulkanStagingDevice::waitAndReset() {
  LVK_PROFILER_FUNCTION_COLOR(LVK_PROFILER_COLOR_WAIT);

  for (const auto& r : regions_) {
    immediate_->wait(r.handle_);
  };

  regions_.clear();
  regions_.push_front({0, stagingBufferSize_, SubmitHandle()});
}

lvk::VulkanContext::VulkanContext(const lvk::ContextConfig& config, void* window, void* display) : config_(config) {
  LVK_PROFILER_THREAD("MainThread");

  pimpl_ = std::make_unique<VulkanContextImpl>();

  if (volkInitialize() != VK_SUCCESS) {
    LLOGW("volkInitialize() failed\n");
    exit(255);
  };

  glslang_initialize_process();

#ifdef LVK_WITH_OPENXR
  createInstance(reinterpret_cast<XRParams*>(config.xrParams));
#else
  createInstance();
#endif

  if (window) {
    createSurface(window, display);
  }
}

lvk::VulkanContext::~VulkanContext() {
  LVK_PROFILER_FUNCTION();

  VK_ASSERT(vkDeviceWaitIdle(vkDevice_));

  stagingDevice_.reset(nullptr);
  swapchain_.reset(nullptr); // swapchain has to be destroyed prior to Surface

  if (shaderModulesPool_.numObjects()) {
    LLOGW("Leaked %u shader modules\n", shaderModulesPool_.numObjects());
  }
  if (renderPipelinesPool_.numObjects()) {
    LLOGW("Leaked %u render pipelines\n", renderPipelinesPool_.numObjects());
  }
  if (computePipelinesPool_.numObjects()) {
    LLOGW("Leaked %u compute pipelines\n", computePipelinesPool_.numObjects());
  }
  if (samplersPool_.numObjects() > 1) {
    // the dummy value is owned by the context
    LLOGW("Leaked %u samplers\n", samplersPool_.numObjects() - 1);
  }
  if (texturesPool_.numObjects() > 1) {
    // the dummy value is owned by the context
    LLOGW("Leaked %u textures\n", texturesPool_.numObjects() - 1);
  }
  if (buffersPool_.numObjects()) {
    LLOGW("Leaked %u buffers\n", buffersPool_.numObjects());
  }

  // manually destroy the dummy sampler
  vkDestroySampler(vkDevice_, samplersPool_.objects_.front().obj_, nullptr);
  samplersPool_.clear();
  computePipelinesPool_.clear();
  renderPipelinesPool_.clear();
  shaderModulesPool_.clear();
  texturesPool_.clear();

  waitDeferredTasks();

  immediate_.reset(nullptr);

  vkDestroyDescriptorSetLayout(vkDevice_, vkDSL_, nullptr);
  vkDestroyDescriptorPool(vkDevice_, vkDPool_, nullptr);
  vkDestroySurfaceKHR(vkInstance_, vkSurface_, nullptr);
  vkDestroyPipelineCache(vkDevice_, pipelineCache_, nullptr);

  // Clean up VMA
  if (LVK_VULKAN_USE_VMA) {
    vmaDestroyAllocator(pimpl_->vma_);
  }

  // Device has to be destroyed prior to Instance
  vkDestroyDevice(vkDevice_, nullptr);

  vkDestroyDebugUtilsMessengerEXT(vkInstance_, vkDebugUtilsMessenger_, nullptr);
  vkDestroyInstance(vkInstance_, nullptr);

  glslang_finalize_process();

  LLOGL("Vulkan graphics pipelines created: %u\n", VulkanPipelineBuilder::getNumPipelinesCreated());
}

lvk::ICommandBuffer& lvk::VulkanContext::acquireCommandBuffer() {
  LVK_PROFILER_FUNCTION();

  LVK_ASSERT_MSG(!pimpl_->currentCommandBuffer_.ctx_, "Cannot acquire more than 1 command buffer simultaneously");

  pimpl_->currentCommandBuffer_ = CommandBuffer(this);

  return pimpl_->currentCommandBuffer_;
}

lvk::SubmitHandle lvk::VulkanContext::submit(lvk::ICommandBuffer& commandBuffer, TextureHandle present) {
  LVK_PROFILER_FUNCTION();

  CommandBuffer* vkCmdBuffer = static_cast<CommandBuffer*>(&commandBuffer);

  LVK_ASSERT(vkCmdBuffer);
  LVK_ASSERT(vkCmdBuffer->ctx_);
  LVK_ASSERT(vkCmdBuffer->wrapper_);

  if (present) {
    const lvk::VulkanTexture& tex = *texturesPool_.get(present);

    LVK_ASSERT(tex.image_->isSwapchainImage_);

    // prepare image for presentation the image might be coming from a compute shader
    const VkPipelineStageFlagBits srcStage = (tex.image_->vkImageLayout_ == VK_IMAGE_LAYOUT_GENERAL)
                                                 ? VK_PIPELINE_STAGE_COMPUTE_SHADER_BIT
                                                 : VK_PIPELINE_STAGE_COLOR_ATTACHMENT_OUTPUT_BIT;
    tex.image_->transitionLayout(
        vkCmdBuffer->wrapper_->cmdBuf_,
        VK_IMAGE_LAYOUT_PRESENT_SRC_KHR,
        srcStage,
        VK_PIPELINE_STAGE_TOP_OF_PIPE_BIT, // wait for all subsequent operations
        VkImageSubresourceRange{VK_IMAGE_ASPECT_COLOR_BIT, 0, VK_REMAINING_MIP_LEVELS, 0, VK_REMAINING_ARRAY_LAYERS});
  }

  const bool shouldPresent = hasSwapchain() && present;

  vkCmdBuffer->lastSubmitHandle_ = immediate_->submit(*vkCmdBuffer->wrapper_);

  if (shouldPresent) {
    swapchain_->present(immediate_->acquireLastSubmitSemaphore());
  }

  processDeferredTasks();

  SubmitHandle handle = vkCmdBuffer->lastSubmitHandle_;

  // reset
  pimpl_->currentCommandBuffer_ = {};

  return handle;
}

void lvk::VulkanContext::wait(SubmitHandle handle) {
  immediate_->wait(handle);
}

lvk::Holder<lvk::BufferHandle> lvk::VulkanContext::createBuffer(const BufferDesc& requestedDesc, Result* outResult) {
  BufferDesc desc = requestedDesc;

  if (!useStaging_ && (desc.storage == StorageType_Device)) {
    desc.storage = StorageType_HostVisible;
  }

  // Use staging device to transfer data into the buffer when the storage is private to the device
  VkBufferUsageFlags usageFlags = (desc.storage == StorageType_Device) ? VK_BUFFER_USAGE_TRANSFER_DST_BIT | VK_BUFFER_USAGE_TRANSFER_SRC_BIT
                                                                       : 0;

  if (desc.usage == 0) {
    Result::setResult(outResult, Result(Result::Code::ArgumentOutOfRange, "Invalid buffer usage"));
    return {};
  }

  if (desc.usage & BufferUsageBits_Index) {
    usageFlags |= VK_BUFFER_USAGE_INDEX_BUFFER_BIT;
  }
  if (desc.usage & BufferUsageBits_Vertex) {
    usageFlags |= VK_BUFFER_USAGE_VERTEX_BUFFER_BIT;
  }
  if (desc.usage & BufferUsageBits_Uniform) {
    usageFlags |= VK_BUFFER_USAGE_UNIFORM_BUFFER_BIT | VK_BUFFER_USAGE_SHADER_DEVICE_ADDRESS_BIT_KHR;
  }

  if (desc.usage & BufferUsageBits_Storage) {
    usageFlags |= VK_BUFFER_USAGE_STORAGE_BUFFER_BIT | VK_BUFFER_USAGE_TRANSFER_DST_BIT | VK_BUFFER_USAGE_SHADER_DEVICE_ADDRESS_BIT_KHR;
  }

  if (desc.usage & BufferUsageBits_Indirect) {
    usageFlags |= VK_BUFFER_USAGE_INDIRECT_BUFFER_BIT | VK_BUFFER_USAGE_SHADER_DEVICE_ADDRESS_BIT_KHR;
  }

  const VkMemoryPropertyFlags memFlags = storageTypeToVkMemoryPropertyFlags(desc.storage);

  Result result;
  BufferHandle handle = createBuffer(desc.size, usageFlags, memFlags, &result, desc.debugName);

  if (!LVK_VERIFY(result.isOk())) {
    Result::setResult(outResult, result);
    return {};
  }

  if (desc.data) {
    upload(handle, desc.data, desc.size, 0);
  }

  Result::setResult(outResult, Result());

  return {this, handle};
}

lvk::Holder<lvk::QueryPoolHandle> lvk::VulkanContext::createQueryPool(uint32_t numQueries, const char* debugName, Result* outResult) {
  LVK_PROFILER_FUNCTION();

  const VkQueryPoolCreateInfo createInfo = {
      .sType = VK_STRUCTURE_TYPE_QUERY_POOL_CREATE_INFO,
      .flags = 0,
      .queryType = VK_QUERY_TYPE_TIMESTAMP,
      .queryCount = numQueries,
      .pipelineStatistics = 0,
  };

  VkQueryPool queryPool = VK_NULL_HANDLE;
  VK_ASSERT(vkCreateQueryPool(vkDevice_, &createInfo, 0, &queryPool));

  if (!queryPool) {
    Result::setResult(outResult, Result(Result::Code::RuntimeError, "Cannot create QueryPool"));
    return {};
  }

  if (debugName && *debugName) {
    lvk::setDebugObjectName(vkDevice_, VK_OBJECT_TYPE_QUERY_POOL, (uint64_t)queryPool, debugName);
  }

  lvk::QueryPoolHandle handle = queriesPool_.create(std::move(queryPool));

  return {this, handle};
}

lvk::Holder<lvk::SamplerHandle> lvk::VulkanContext::createSampler(const SamplerStateDesc& desc, Result* outResult) {
  LVK_PROFILER_FUNCTION();

  Result result;

  SamplerHandle handle =
      createSampler(samplerStateDescToVkSamplerCreateInfo(desc, getVkPhysicalDeviceProperties().limits), &result, desc.debugName);

  if (!LVK_VERIFY(result.isOk())) {
    Result::setResult(outResult, Result(Result::Code::RuntimeError, "Cannot create Sampler"));
    return {};
  }

  Result::setResult(outResult, result);

  return {this, handle};
}

lvk::Holder<lvk::TextureHandle> lvk::VulkanContext::createTexture(const TextureDesc& requestedDesc,
                                                                  const char* debugName,
                                                                  Result* outResult) {
  TextureDesc desc(requestedDesc);

  if (debugName && *debugName) {
    desc.debugName = debugName;
  }

  const VkFormat vkFormat = lvk::isDepthOrStencilFormat(desc.format) ? getClosestDepthStencilFormat(desc.format)
                                                                     : formatToVkFormat(desc.format);

  const lvk::TextureType type = desc.type;
  if (!LVK_VERIFY(type == TextureType_2D || type == TextureType_Cube || type == TextureType_3D)) {
    LVK_ASSERT_MSG(false, "Only 2D, 3D and Cube textures are supported");
    Result::setResult(outResult, Result::Code::RuntimeError);
    return {};
  }

  if (desc.numMipLevels == 0) {
    LVK_ASSERT_MSG(false, "The number of mip levels specified must be greater than 0");
    desc.numMipLevels = 1;
  }

  if (desc.numSamples > 1 && desc.numMipLevels != 1) {
    LVK_ASSERT_MSG(false, "The number of mip levels for multisampled images should be 1");
    Result::setResult(outResult, Result::Code::ArgumentOutOfRange, "The number of mip-levels for multisampled images should be 1");
    return {};
  }

  if (desc.numSamples > 1 && type == TextureType_3D) {
    LVK_ASSERT_MSG(false, "Multisampled 3D images are not supported");
    Result::setResult(outResult, Result::Code::ArgumentOutOfRange, "Multisampled 3D images are not supported");
    return {};
  }

  if (!LVK_VERIFY(desc.numMipLevels <= lvk::calcNumMipLevels(desc.dimensions.width, desc.dimensions.height))) {
    Result::setResult(outResult,
                      Result::Code::ArgumentOutOfRange,
                      "The number of specified mip-levels is greater than the maximum possible "
                      "number of mip-levels.");
    return {};
  }

  if (desc.usage == 0) {
    LVK_ASSERT_MSG(false, "Texture usage flags are not set");
    desc.usage = lvk::TextureUsageBits_Sampled;
  }

  /* Use staging device to transfer data into the image when the storage is private to the device */
  VkImageUsageFlags usageFlags = (desc.storage == StorageType_Device) ? VK_IMAGE_USAGE_TRANSFER_DST_BIT : 0;

  if (desc.usage & lvk::TextureUsageBits_Sampled) {
    usageFlags |= VK_IMAGE_USAGE_SAMPLED_BIT;
  }
  if (desc.usage & lvk::TextureUsageBits_Storage) {
    LVK_ASSERT_MSG(desc.numSamples <= 1, "Storage images cannot be multisampled");
    usageFlags |= VK_IMAGE_USAGE_STORAGE_BIT;
  }
  if (desc.usage & lvk::TextureUsageBits_Attachment) {
    usageFlags |= lvk::isDepthOrStencilFormat(desc.format) ? VK_IMAGE_USAGE_DEPTH_STENCIL_ATTACHMENT_BIT
                                                           : VK_IMAGE_USAGE_COLOR_ATTACHMENT_BIT;
  }

  // For now, always set this flag so we can read it back
  usageFlags |= VK_IMAGE_USAGE_TRANSFER_SRC_BIT;

  LVK_ASSERT_MSG(usageFlags != 0, "Invalid usage flags");

  const VkMemoryPropertyFlags memFlags = storageTypeToVkMemoryPropertyFlags(desc.storage);

  const bool hasDebugName = desc.debugName && *desc.debugName;

  char debugNameImage[256] = {0};
  char debugNameImageView[256] = {0};

  if (hasDebugName) {
    snprintf(debugNameImage, sizeof(debugNameImage) - 1, "Image: %s", desc.debugName);
    snprintf(debugNameImageView, sizeof(debugNameImageView) - 1, "Image View: %s", desc.debugName);
  }

  VkImageCreateFlags createFlags = 0;
  uint32_t arrayLayerCount = static_cast<uint32_t>(desc.numLayers);
  VkImageViewType imageViewType;
  VkImageType imageType;
  VkSampleCountFlagBits samples = VK_SAMPLE_COUNT_1_BIT;
  switch (desc.type) {
  case TextureType_2D:
    imageViewType = VK_IMAGE_VIEW_TYPE_2D;
    imageType = VK_IMAGE_TYPE_2D;
    samples = lvk::getVulkanSampleCountFlags(desc.numSamples);
    break;
  case TextureType_3D:
    imageViewType = VK_IMAGE_VIEW_TYPE_3D;
    imageType = VK_IMAGE_TYPE_3D;
    break;
  case TextureType_Cube:
    imageViewType = VK_IMAGE_VIEW_TYPE_CUBE;
    arrayLayerCount *= 6;
    imageType = VK_IMAGE_TYPE_2D;
    createFlags = VK_IMAGE_CREATE_CUBE_COMPATIBLE_BIT;
    break;
  default:
    LVK_ASSERT_MSG(false, "Code should NOT be reached");
    Result::setResult(outResult, Result::Code::RuntimeError, "Unsupported texture type");
    return {};
  }

  Result result;
  std::shared_ptr<lvk::VulkanImage> image = createImage(imageType,
                                                        VkExtent3D{desc.dimensions.width, desc.dimensions.height, desc.dimensions.depth},
                                                        vkFormat,
                                                        desc.numMipLevels,
                                                        arrayLayerCount,
                                                        VK_IMAGE_TILING_OPTIMAL,
                                                        usageFlags,
                                                        memFlags,
                                                        createFlags,
                                                        samples,
                                                        &result,
                                                        debugNameImage);
  if (!LVK_VERIFY(result.isOk())) {
    Result::setResult(outResult, result);
    return {};
  }
  if (!LVK_VERIFY(image.get())) {
    Result::setResult(outResult, Result::Code::RuntimeError, "Cannot create VulkanImage");
    return {};
  }

  VkImageAspectFlags aspect = 0;
  if (image->isDepthFormat_ || image->isStencilFormat_) {
    if (image->isDepthFormat_) {
      aspect |= VK_IMAGE_ASPECT_DEPTH_BIT;
    } else if (image->isStencilFormat_) {
      aspect |= VK_IMAGE_ASPECT_STENCIL_BIT;
    }
  } else {
    aspect = VK_IMAGE_ASPECT_COLOR_BIT;
  }

  const VkComponentMapping mapping = {
      .r = VkComponentSwizzle(desc.swizzle.r),
      .g = VkComponentSwizzle(desc.swizzle.g),
      .b = VkComponentSwizzle(desc.swizzle.b),
      .a = VkComponentSwizzle(desc.swizzle.a),
  };

  VkImageView view =
      image->createImageView(imageViewType, vkFormat, aspect, 0, VK_REMAINING_MIP_LEVELS, 0, arrayLayerCount, mapping, debugNameImageView);

  if (!LVK_VERIFY(view != VK_NULL_HANDLE)) {
    Result::setResult(outResult, Result::Code::RuntimeError, "Cannot create VkImageView");
    return {};
  }

  TextureHandle handle = texturesPool_.create(lvk::VulkanTexture(std::move(image), view));

  awaitingCreation_ = true;

  if (desc.data) {
    LVK_ASSERT(desc.type == TextureType_2D || desc.type == TextureType_Cube);
    LVK_ASSERT(desc.dataNumMipLevels <= desc.numMipLevels);
    const uint32_t numLayers = desc.type == TextureType_Cube ? 6 : 1;
    Result res = upload(handle, {.dimensions = desc.dimensions, .numLayers = numLayers, .numMipLevels = desc.dataNumMipLevels}, desc.data);
    if (!res.isOk()) {
      Result::setResult(outResult, res);
      return {};
    }
  }

  Result::setResult(outResult, Result());

  return {this, handle};
}

VkPipeline lvk::VulkanContext::getVkPipeline(RenderPipelineHandle handle) {
  lvk::RenderPipelineState* rps = renderPipelinesPool_.get(handle);

  if (!rps) {
    return VK_NULL_HANDLE;
  }

  if (rps->lastVkDescriptorSetLayout_ != vkDSL_) {
    deferredTask(std::packaged_task<void()>(
        [device = getVkDevice(), pipeline = rps->pipeline_]() { vkDestroyPipeline(device, pipeline, nullptr); }));
    deferredTask(std::packaged_task<void()>(
        [device = getVkDevice(), layout = rps->pipelineLayout_]() { vkDestroyPipelineLayout(device, layout, nullptr); }));
    rps->pipeline_ = VK_NULL_HANDLE;
    rps->lastVkDescriptorSetLayout_ = vkDSL_;
  }

  if (rps->pipeline_ != VK_NULL_HANDLE) {
    return rps->pipeline_;
  }

  // build a new Vulkan pipeline

  VkPipelineLayout layout = VK_NULL_HANDLE;
  VkPipeline pipeline = VK_NULL_HANDLE;

  const RenderPipelineDesc& desc = rps->desc_;

  const uint32_t numColorAttachments = rps->desc_.getNumColorAttachments();

  // Not all attachments are valid. We need to create color blend attachments only for active attachments
  VkPipelineColorBlendAttachmentState colorBlendAttachmentStates[LVK_MAX_COLOR_ATTACHMENTS] = {};
  VkFormat colorAttachmentFormats[LVK_MAX_COLOR_ATTACHMENTS] = {};

  for (uint32_t i = 0; i != numColorAttachments; i++) {
    const auto& attachment = desc.color[i];
    LVK_ASSERT(attachment.format != Format_Invalid);
    colorAttachmentFormats[i] = formatToVkFormat(attachment.format);
    if (!attachment.blendEnabled) {
      colorBlendAttachmentStates[i] = VkPipelineColorBlendAttachmentState{
          .blendEnable = VK_FALSE,
          .srcColorBlendFactor = VK_BLEND_FACTOR_ONE,
          .dstColorBlendFactor = VK_BLEND_FACTOR_ZERO,
          .colorBlendOp = VK_BLEND_OP_ADD,
          .srcAlphaBlendFactor = VK_BLEND_FACTOR_ONE,
          .dstAlphaBlendFactor = VK_BLEND_FACTOR_ZERO,
          .alphaBlendOp = VK_BLEND_OP_ADD,
          .colorWriteMask = VK_COLOR_COMPONENT_R_BIT | VK_COLOR_COMPONENT_G_BIT | VK_COLOR_COMPONENT_B_BIT | VK_COLOR_COMPONENT_A_BIT,
      };
    } else {
      colorBlendAttachmentStates[i] = VkPipelineColorBlendAttachmentState{
          .blendEnable = VK_TRUE,
          .srcColorBlendFactor = blendFactorToVkBlendFactor(attachment.srcRGBBlendFactor),
          .dstColorBlendFactor = blendFactorToVkBlendFactor(attachment.dstRGBBlendFactor),
          .colorBlendOp = blendOpToVkBlendOp(attachment.rgbBlendOp),
          .srcAlphaBlendFactor = blendFactorToVkBlendFactor(attachment.srcAlphaBlendFactor),
          .dstAlphaBlendFactor = blendFactorToVkBlendFactor(attachment.dstAlphaBlendFactor),
          .alphaBlendOp = blendOpToVkBlendOp(attachment.alphaBlendOp),
          .colorWriteMask = VK_COLOR_COMPONENT_R_BIT | VK_COLOR_COMPONENT_G_BIT | VK_COLOR_COMPONENT_B_BIT | VK_COLOR_COMPONENT_A_BIT,
      };
    }
  }

  const lvk::ShaderModuleState* vertModule = shaderModulesPool_.get(desc.smVert);
  const lvk::ShaderModuleState* tescModule = shaderModulesPool_.get(desc.smTesc);
  const lvk::ShaderModuleState* teseModule = shaderModulesPool_.get(desc.smTese);
  const lvk::ShaderModuleState* geomModule = shaderModulesPool_.get(desc.smGeom);
  const lvk::ShaderModuleState* fragModule = shaderModulesPool_.get(desc.smFrag);

  LVK_ASSERT(vertModule);
  LVK_ASSERT(fragModule);

  if (tescModule || teseModule || desc.patchControlPoints) {
    LVK_ASSERT_MSG(tescModule && teseModule, "Both tessellation control and evaluation shaders should be provided");
    LVK_ASSERT(desc.patchControlPoints > 0 &&
               desc.patchControlPoints <= vkPhysicalDeviceProperties2_.properties.limits.maxTessellationPatchSize);
  }

  const VkPipelineVertexInputStateCreateInfo ciVertexInputState = {
      .sType = VK_STRUCTURE_TYPE_PIPELINE_VERTEX_INPUT_STATE_CREATE_INFO,
      .vertexBindingDescriptionCount = rps->numBindings_,
      .pVertexBindingDescriptions = rps->numBindings_ ? rps->vkBindings_ : nullptr,
      .vertexAttributeDescriptionCount = rps->numAttributes_,
      .pVertexAttributeDescriptions = rps->numAttributes_ ? rps->vkAttributes_ : nullptr,
  };

  VkSpecializationMapEntry entries[SpecializationConstantDesc::LVK_SPECIALIZATION_CONSTANTS_MAX] = {};

  const VkSpecializationInfo si = lvk::getPipelineShaderStageSpecializationInfo(desc.specInfo, entries);

  // create pipeline layout
  {
#define UPDATE_PUSH_CONSTANT_SIZE(sm, bit)                                  \
  if (sm) {                                                                 \
    pushConstantsSize = std::max(pushConstantsSize, sm->pushConstantsSize); \
    rps->shaderStageFlags_ |= bit;                                          \
  }
    rps->shaderStageFlags_ = 0;
    uint32_t pushConstantsSize = 0;
    UPDATE_PUSH_CONSTANT_SIZE(vertModule, VK_SHADER_STAGE_VERTEX_BIT);
    UPDATE_PUSH_CONSTANT_SIZE(tescModule, VK_SHADER_STAGE_TESSELLATION_CONTROL_BIT);
    UPDATE_PUSH_CONSTANT_SIZE(teseModule, VK_SHADER_STAGE_TESSELLATION_EVALUATION_BIT);
    UPDATE_PUSH_CONSTANT_SIZE(geomModule, VK_SHADER_STAGE_GEOMETRY_BIT);
    UPDATE_PUSH_CONSTANT_SIZE(fragModule, VK_SHADER_STAGE_FRAGMENT_BIT);
#undef UPDATE_PUSH_CONSTANT_SIZE

    // maxPushConstantsSize is guaranteed to be at least 128 bytes
    // https://www.khronos.org/registry/vulkan/specs/1.3/html/vkspec.html#features-limits
    // Table 32. Required Limits
    const VkPhysicalDeviceLimits& limits = getVkPhysicalDeviceProperties().limits;
    if (!LVK_VERIFY(pushConstantsSize <= limits.maxPushConstantsSize)) {
      LLOGW("Push constants size exceeded %u (max %u bytes)", pushConstantsSize, limits.maxPushConstantsSize);
    }

    // duplicate for MoltenVK
    const VkDescriptorSetLayout dsls[] = {vkDSL_, vkDSL_, vkDSL_, vkDSL_};
    const VkPushConstantRange range = {
        .stageFlags = rps->shaderStageFlags_,
        .offset = 0,
        .size = pushConstantsSize,
    };
    const VkPipelineLayoutCreateInfo ci = {
        .sType = VK_STRUCTURE_TYPE_PIPELINE_LAYOUT_CREATE_INFO,
        .setLayoutCount = (uint32_t)LVK_ARRAY_NUM_ELEMENTS(dsls),
        .pSetLayouts = dsls,
        .pushConstantRangeCount = pushConstantsSize ? 1u : 0u,
        .pPushConstantRanges = pushConstantsSize ? &range : nullptr,
    };
    VK_ASSERT(vkCreatePipelineLayout(vkDevice_, &ci, nullptr, &layout));
    char pipelineLayoutName[256] = {0};
    if (rps->desc_.debugName) {
      snprintf(pipelineLayoutName, sizeof(pipelineLayoutName) - 1, "Pipeline Layout: %s", rps->desc_.debugName);
    }
    VK_ASSERT(lvk::setDebugObjectName(vkDevice_, VK_OBJECT_TYPE_PIPELINE_LAYOUT, (uint64_t)layout, pipelineLayoutName));
  }

  lvk::VulkanPipelineBuilder()
      // from Vulkan 1.0
      .dynamicState(VK_DYNAMIC_STATE_VIEWPORT)
      .dynamicState(VK_DYNAMIC_STATE_SCISSOR)
      .dynamicState(VK_DYNAMIC_STATE_DEPTH_BIAS)
      .dynamicState(VK_DYNAMIC_STATE_BLEND_CONSTANTS)
      // from Vulkan 1.3 or VK_EXT_extended_dynamic_state
      .dynamicState(VK_DYNAMIC_STATE_DEPTH_TEST_ENABLE)
      .dynamicState(VK_DYNAMIC_STATE_DEPTH_WRITE_ENABLE)
      .dynamicState(VK_DYNAMIC_STATE_DEPTH_COMPARE_OP)
      // from Vulkan 1.3 or VK_EXT_extended_dynamic_state2
      .dynamicState(VK_DYNAMIC_STATE_DEPTH_BIAS_ENABLE)
      .primitiveTopology(topologyToVkPrimitiveTopology(desc.topology))
      .rasterizationSamples(getVulkanSampleCountFlags(desc.samplesCount))
      .polygonMode(polygonModeToVkPolygonMode(desc.polygonMode))
      .stencilStateOps(VK_STENCIL_FACE_FRONT_BIT,
                       stencilOpToVkStencilOp(desc.frontFaceStencil.stencilFailureOp),
                       stencilOpToVkStencilOp(desc.frontFaceStencil.depthStencilPassOp),
                       stencilOpToVkStencilOp(desc.frontFaceStencil.depthFailureOp),
                       compareOpToVkCompareOp(desc.frontFaceStencil.stencilCompareOp))
      .stencilStateOps(VK_STENCIL_FACE_BACK_BIT,
                       stencilOpToVkStencilOp(desc.backFaceStencil.stencilFailureOp),
                       stencilOpToVkStencilOp(desc.backFaceStencil.depthStencilPassOp),
                       stencilOpToVkStencilOp(desc.backFaceStencil.depthFailureOp),
                       compareOpToVkCompareOp(desc.backFaceStencil.stencilCompareOp))
      .stencilMasks(VK_STENCIL_FACE_FRONT_BIT, 0xFF, desc.frontFaceStencil.writeMask, desc.frontFaceStencil.readMask)
      .stencilMasks(VK_STENCIL_FACE_BACK_BIT, 0xFF, desc.backFaceStencil.writeMask, desc.backFaceStencil.readMask)
      .shaderStage(lvk::getPipelineShaderStageCreateInfo(VK_SHADER_STAGE_VERTEX_BIT, vertModule->sm, desc.entryPointVert, &si))
      .shaderStage(lvk::getPipelineShaderStageCreateInfo(VK_SHADER_STAGE_FRAGMENT_BIT, fragModule->sm, desc.entryPointFrag, &si))
      .shaderStage(tescModule ? lvk::getPipelineShaderStageCreateInfo(
                                    VK_SHADER_STAGE_TESSELLATION_CONTROL_BIT, tescModule->sm, desc.entryPointTesc, &si)
                              : VkPipelineShaderStageCreateInfo{.module = VK_NULL_HANDLE})
      .shaderStage(teseModule ? lvk::getPipelineShaderStageCreateInfo(
                                    VK_SHADER_STAGE_TESSELLATION_EVALUATION_BIT, teseModule->sm, desc.entryPointTese, &si)
                              : VkPipelineShaderStageCreateInfo{.module = VK_NULL_HANDLE})
      .shaderStage(geomModule
                       ? lvk::getPipelineShaderStageCreateInfo(VK_SHADER_STAGE_GEOMETRY_BIT, geomModule->sm, desc.entryPointGeom, &si)
                       : VkPipelineShaderStageCreateInfo{.module = VK_NULL_HANDLE})
      .cullMode(cullModeToVkCullMode(desc.cullMode))
      .frontFace(windingModeToVkFrontFace(desc.frontFaceWinding))
      .vertexInputState(ciVertexInputState)
      .colorAttachments(colorBlendAttachmentStates, colorAttachmentFormats, numColorAttachments)
      .depthAttachmentFormat(formatToVkFormat(desc.depthFormat))
      .stencilAttachmentFormat(formatToVkFormat(desc.stencilFormat))
      .patchControlPoints(desc.patchControlPoints)
      .build(vkDevice_, pipelineCache_, layout, &pipeline, desc.debugName);

  rps->pipeline_ = pipeline;
  rps->pipelineLayout_ = layout;

  return pipeline;
}

VkPipeline lvk::VulkanContext::getVkPipeline(ComputePipelineHandle handle) {
  lvk::ComputePipelineState* cps = computePipelinesPool_.get(handle);

  if (!cps) {
    return VK_NULL_HANDLE;
  }

  if (cps->lastVkDescriptorSetLayout_ != vkDSL_) {
    deferredTask(
        std::packaged_task<void()>([device = vkDevice_, pipeline = cps->pipeline_]() { vkDestroyPipeline(device, pipeline, nullptr); }));
    deferredTask(
        std::packaged_task<void()>([device = vkDevice_, layout = cps->pipelineLayout_]() { vkDestroyPipelineLayout(device, layout, nullptr); }));
    cps->pipeline_ = VK_NULL_HANDLE;
    cps->pipelineLayout_ = VK_NULL_HANDLE;
    cps->lastVkDescriptorSetLayout_ = vkDSL_;
  }

  if (cps->pipeline_ == VK_NULL_HANDLE) {
    const lvk::ShaderModuleState* sm = shaderModulesPool_.get(cps->desc_.smComp);

    LVK_ASSERT(sm);

    VkSpecializationMapEntry entries[SpecializationConstantDesc::LVK_SPECIALIZATION_CONSTANTS_MAX] = {};

    const VkSpecializationInfo siComp = lvk::getPipelineShaderStageSpecializationInfo(cps->desc_.specInfo, entries);

    // create pipeline layout
    {
      // duplicate for MoltenVK
      const VkDescriptorSetLayout dsls[] = {vkDSL_, vkDSL_, vkDSL_, vkDSL_};
      const VkPushConstantRange range = {
          .stageFlags = VK_SHADER_STAGE_COMPUTE_BIT,
          .offset = 0,
          .size = sm->pushConstantsSize,
      };
      const VkPipelineLayoutCreateInfo ci = {
          .sType = VK_STRUCTURE_TYPE_PIPELINE_LAYOUT_CREATE_INFO,
          .setLayoutCount = (uint32_t)LVK_ARRAY_NUM_ELEMENTS(dsls),
          .pSetLayouts = dsls,
          .pushConstantRangeCount = 1,
          .pPushConstantRanges = &range,
      };
      VK_ASSERT(vkCreatePipelineLayout(vkDevice_, &ci, nullptr, &cps->pipelineLayout_));
      char pipelineLayoutName[256] = {0};
      if (cps->desc_.debugName) {
        snprintf(pipelineLayoutName, sizeof(pipelineLayoutName) - 1, "Pipeline Layout: %s", cps->desc_.debugName);
      }
      VK_ASSERT(lvk::setDebugObjectName(vkDevice_, VK_OBJECT_TYPE_PIPELINE_LAYOUT, (uint64_t)cps->pipelineLayout_, pipelineLayoutName));
    }

    const VkComputePipelineCreateInfo ci = {
        .sType = VK_STRUCTURE_TYPE_COMPUTE_PIPELINE_CREATE_INFO,
        .flags = 0,
        .stage = lvk::getPipelineShaderStageCreateInfo(VK_SHADER_STAGE_COMPUTE_BIT, sm->sm, cps->desc_.entryPoint, &siComp),
        .layout = cps->pipelineLayout_,
        .basePipelineHandle = VK_NULL_HANDLE,
        .basePipelineIndex = -1,
    };
    VkPipeline pipeline = VK_NULL_HANDLE;
    VK_ASSERT(vkCreateComputePipelines(vkDevice_, pipelineCache_, 1, &ci, nullptr, &cps->pipeline_));
    VK_ASSERT(lvk::setDebugObjectName(vkDevice_, VK_OBJECT_TYPE_PIPELINE, (uint64_t)cps->pipeline_, cps->desc_.debugName));
  }

  return cps->pipeline_;
}

lvk::Holder<lvk::ComputePipelineHandle> lvk::VulkanContext::createComputePipeline(const ComputePipelineDesc& desc, Result* outResult) {
  if (!LVK_VERIFY(desc.smComp.valid())) {
    Result::setResult(outResult, Result::Code::ArgumentOutOfRange, "Missing compute shader");
    return {};
  }

  return {this, computePipelinesPool_.create(lvk::ComputePipelineState{desc})};
}

lvk::Holder<lvk::RenderPipelineHandle> lvk::VulkanContext::createRenderPipeline(const RenderPipelineDesc& desc, Result* outResult) {
  const bool hasColorAttachments = desc.getNumColorAttachments() > 0;
  const bool hasDepthAttachment = desc.depthFormat != Format_Invalid;
  const bool hasAnyAttachments = hasColorAttachments || hasDepthAttachment;
  if (!LVK_VERIFY(hasAnyAttachments)) {
    Result::setResult(outResult, Result::Code::ArgumentOutOfRange, "Need at least one attachment");
    return {};
  }

  if (!LVK_VERIFY(desc.smVert.valid())) {
    Result::setResult(outResult, Result::Code::ArgumentOutOfRange, "Missing vertex shader");
    return {};
  }

  if (!LVK_VERIFY(desc.smFrag.valid())) {
    Result::setResult(outResult, Result::Code::ArgumentOutOfRange, "Missing fragment shader");
    return {};
  }

  RenderPipelineState rps = {.desc_ = desc};

  // Iterate and cache vertex input bindings and attributes
  const lvk::VertexInput& vstate = rps.desc_.vertexInput;

  bool bufferAlreadyBound[VertexInput::LVK_VERTEX_BUFFER_MAX] = {};

  rps.numAttributes_ = vstate.getNumAttributes();

  for (uint32_t i = 0; i != rps.numAttributes_; i++) {
    const auto& attr = vstate.attributes[i];

    rps.vkAttributes_[i] = {
        .location = attr.location, .binding = attr.binding, .format = vertexFormatToVkFormat(attr.format), .offset = (uint32_t)attr.offset};

    if (!bufferAlreadyBound[attr.binding]) {
      bufferAlreadyBound[attr.binding] = true;
      rps.vkBindings_[rps.numBindings_++] = {
          .binding = attr.binding, .stride = vstate.inputBindings[attr.binding].stride, .inputRate = VK_VERTEX_INPUT_RATE_VERTEX};
    }
  }

  return {this, renderPipelinesPool_.create(std::move(rps))};
}

void lvk::VulkanContext::destroy(lvk::ComputePipelineHandle handle) {
  lvk::ComputePipelineState* cps = computePipelinesPool_.get(handle);

  if (!cps) {
    return;
  }

  deferredTask(
      std::packaged_task<void()>([device = getVkDevice(), pipeline = cps->pipeline_]() { vkDestroyPipeline(device, pipeline, nullptr); }));
  deferredTask(std::packaged_task<void()>(
      [device = getVkDevice(), layout = cps->pipelineLayout_]() { vkDestroyPipelineLayout(device, layout, nullptr); }));

  computePipelinesPool_.destroy(handle);
}

void lvk::VulkanContext::destroy(lvk::RenderPipelineHandle handle) {
  lvk::RenderPipelineState* rps = renderPipelinesPool_.get(handle);

  if (!rps) {
    return;
  }

  deferredTask(
      std::packaged_task<void()>([device = getVkDevice(), pipeline = rps->pipeline_]() { vkDestroyPipeline(device, pipeline, nullptr); }));
  deferredTask(std::packaged_task<void()>(
      [device = getVkDevice(), layout = rps->pipelineLayout_]() { vkDestroyPipelineLayout(device, layout, nullptr); }));

  renderPipelinesPool_.destroy(handle);
}

void lvk::VulkanContext::destroy(lvk::ShaderModuleHandle handle) {
  const lvk::ShaderModuleState* state = shaderModulesPool_.get(handle);

  if (!state) {
    return;
  }

  if (state->sm != VK_NULL_HANDLE) {
    // a shader module can be destroyed while pipelines created using its shaders are still in use
    // https://registry.khronos.org/vulkan/specs/1.3/html/chap9.html#vkDestroyShaderModule
    vkDestroyShaderModule(getVkDevice(), state->sm, nullptr);
  }

  shaderModulesPool_.destroy(handle);
}

void lvk::VulkanContext::destroy(SamplerHandle handle) {
  LVK_PROFILER_FUNCTION_COLOR(LVK_PROFILER_COLOR_DESTROY);

  VkSampler sampler = *samplersPool_.get(handle);

  samplersPool_.destroy(handle);

  deferredTask(std::packaged_task<void()>([device = vkDevice_, sampler = sampler]() { vkDestroySampler(device, sampler, nullptr); }));
}

void lvk::VulkanContext::destroy(BufferHandle handle) {
  // deferred deletion handled in VulkanBuffer
  buffersPool_.destroy(handle);
}

void lvk::VulkanContext::destroy(lvk::TextureHandle handle) {
  // deferred deletion handled in VulkanTexture
  texturesPool_.destroy(handle);
}

void lvk::VulkanContext::destroy(lvk::QueryPoolHandle handle) {
  VkQueryPool pool = *queriesPool_.get(handle);

  queriesPool_.destroy(handle);

  deferredTask(std::packaged_task<void()>([device = vkDevice_, pool = pool]() { vkDestroyQueryPool(device, pool, nullptr); }));
}

void lvk::VulkanContext::destroy(Framebuffer& fb) {
  auto destroyFbTexture = [this](TextureHandle& handle) {
    {
      if (handle.empty())
        return;
      lvk::VulkanTexture* tex = texturesPool_.get(handle);
      if (!tex || tex->image_->isSwapchainImage_)
        return;
      destroy(handle);
      handle = {};
    }
  };

  for (Framebuffer::AttachmentDesc& a : fb.color) {
    destroyFbTexture(a.texture);
    destroyFbTexture(a.resolveTexture);
  }
  destroyFbTexture(fb.depthStencil.texture);
  destroyFbTexture(fb.depthStencil.resolveTexture);
}

lvk::Result lvk::VulkanContext::upload(lvk::BufferHandle handle, const void* data, size_t size, size_t offset) {
  LVK_PROFILER_FUNCTION();

  if (!LVK_VERIFY(data)) {
    return lvk::Result();
  }

  LVK_ASSERT_MSG(size, "Data size should be non-zero");

  lvk::VulkanBuffer* buf = buffersPool_.get(handle);

  if (!LVK_VERIFY(buf)) {
    return lvk::Result();
  }

  if (!LVK_VERIFY(offset + size <= buf->bufferSize_)) {
    return lvk::Result(Result::Code::ArgumentOutOfRange, "Out of range");
  }

  stagingDevice_->bufferSubData(*buf, offset, size, data);

  return lvk::Result();
}

uint8_t* lvk::VulkanContext::getMappedPtr(BufferHandle handle) const {
  const lvk::VulkanBuffer* buf = buffersPool_.get(handle);

  LVK_ASSERT(buf);

  return buf->isMapped() ? buf->getMappedPtr() : nullptr;
}

uint64_t lvk::VulkanContext::gpuAddress(BufferHandle handle, size_t offset) const {
  LVK_ASSERT_MSG((offset & 7) == 0, "Buffer offset must be 8 bytes aligned as per GLSL_EXT_buffer_reference spec.");

  const lvk::VulkanBuffer* buf = buffersPool_.get(handle);

  LVK_ASSERT(buf);

  return buf ? (uint64_t)buf->vkDeviceAddress_ + offset : 0u;
}

void lvk::VulkanContext::flushMappedMemory(BufferHandle handle, size_t offset, size_t size) const {
  const lvk::VulkanBuffer* buf = buffersPool_.get(handle);

  LVK_ASSERT(buf);

  buf->flushMappedMemory(offset, size);
}

lvk::Result lvk::VulkanContext::download(lvk::TextureHandle handle, const TextureRangeDesc& range, void* outData) {
  if (!outData) {
    return Result();
  }

  lvk::VulkanTexture* texture = texturesPool_.get(handle);

  LVK_ASSERT(texture);

  const Result result = validateRange(texture->getExtent(), texture->image_->numLevels_, range);

  if (!LVK_VERIFY(result.isOk())) {
    return result;
  }

  stagingDevice_->getImageData(*texture->image_.get(),
                               VkOffset3D{(int32_t)range.x, (int32_t)range.y, (int32_t)range.z},
                               VkExtent3D{range.dimensions.width, range.dimensions.height, range.dimensions.depth},
                               VkImageSubresourceRange{
                                   .aspectMask = texture->image_->getImageAspectFlags(),
                                   .baseMipLevel = range.mipLevel,
                                   .levelCount = range.numMipLevels,
                                   .baseArrayLayer = range.layer,
                                   .layerCount = range.numLayers,
                               },
                               texture->image_->vkImageFormat_,
                               outData);

  return Result();
}

lvk::Result lvk::VulkanContext::upload(lvk::TextureHandle handle, const TextureRangeDesc& range, const void* data) {
  if (!data) {
    return Result();
  }

  lvk::VulkanTexture* texture = texturesPool_.get(handle);

  const Result result = validateRange(texture->getExtent(), texture->image_->numLevels_, range);

  if (!LVK_VERIFY(result.isOk())) {
    return result;
  }

  const uint32_t numLayers = std::max(range.numLayers, 1u);

  const VkImageType type = texture->image_->vkType_;
  VkFormat vkFormat = texture->image_->vkImageFormat_;

  if (type == VK_IMAGE_TYPE_3D) {
    stagingDevice_->imageData3D(*texture->image_.get(),
                                VkOffset3D{(int32_t)range.x, (int32_t)range.y, (int32_t)range.z},
                                VkExtent3D{range.dimensions.width, range.dimensions.height, range.dimensions.depth},
                                vkFormat,
                                data);
  } else {
    const VkRect2D imageRegion = {
        .offset = {.x = (int)range.x, .y = (int)range.y},
        .extent = {.width = range.dimensions.width, .height = range.dimensions.height},
    };
    stagingDevice_->imageData2D(
        *texture->image_.get(), imageRegion, range.mipLevel, range.numMipLevels, range.layer, range.numLayers, vkFormat, data);
  }

  return Result();
}

lvk::Dimensions lvk::VulkanContext::getDimensions(TextureHandle handle) const {
  if (!handle) {
    return {};
  }

  const lvk::VulkanTexture* tex = texturesPool_.get(handle);

  LVK_ASSERT(tex);

  if (!tex || !tex->image_) {
    return {};
  }

  return {
      .width = tex->image_->vkExtent_.width,
      .height = tex->image_->vkExtent_.height,
      .depth = tex->image_->vkExtent_.depth,
  };
}

void lvk::VulkanContext::generateMipmap(TextureHandle handle) const {
  if (handle.empty()) {
    return;
  }

  const lvk::VulkanTexture* tex = texturesPool_.get(handle);

  if (tex->image_->numLevels_ > 1) {
    LVK_ASSERT(tex->image_->vkImageLayout_ != VK_IMAGE_LAYOUT_UNDEFINED);
    const auto& wrapper = immediate_->acquire();
    tex->image_->generateMipmap(wrapper.cmdBuf_);
    immediate_->submit(wrapper);
  }
}

lvk::Format lvk::VulkanContext::getFormat(TextureHandle handle) const {
  if (handle.empty()) {
    return Format_Invalid;
  }

  return vkFormatToFormat(texturesPool_.get(handle)->image_->vkImageFormat_);
}

lvk::Holder<lvk::ShaderModuleHandle> lvk::VulkanContext::createShaderModule(const ShaderModuleDesc& desc, Result* outResult) {
  Result result;
  ShaderModuleState sm = desc.dataSize ? createShaderModuleFromSPIRV(desc.data, desc.dataSize, desc.debugName, &result) // binary
                                    : createShaderModuleFromGLSL(desc.stage, desc.data, desc.debugName, &result); // text

  if (!result.isOk()) {
    Result::setResult(outResult, result);
    return {};
  }
  Result::setResult(outResult, result);

  return {this, shaderModulesPool_.create(std::move(sm))};
}

lvk::ShaderModuleState lvk::VulkanContext::createShaderModuleFromSPIRV(const void* spirv,
                                                                       size_t numBytes,
                                                                       const char* debugName,
                                                                       Result* outResult) const {
  VkShaderModule vkShaderModule = VK_NULL_HANDLE;

  const VkShaderModuleCreateInfo ci = {
      .sType = VK_STRUCTURE_TYPE_SHADER_MODULE_CREATE_INFO,
      .codeSize = numBytes,
      .pCode = (const uint32_t*)spirv,
  };

  {
    const VkResult result = vkCreateShaderModule(vkDevice_, &ci, nullptr, &vkShaderModule);

    lvk::setResultFrom(outResult, result);

    if (result != VK_SUCCESS) {
      return {.sm = VK_NULL_HANDLE};
    }
  }

  VK_ASSERT(lvk::setDebugObjectName(vkDevice_, VK_OBJECT_TYPE_SHADER_MODULE, (uint64_t)vkShaderModule, debugName));

  LVK_ASSERT(vkShaderModule != VK_NULL_HANDLE);

  SpvReflectShaderModule mdl;
  SpvReflectResult result = spvReflectCreateShaderModule(numBytes, spirv, &mdl);
  LVK_ASSERT(result == SPV_REFLECT_RESULT_SUCCESS);
  SCOPE_EXIT {
    spvReflectDestroyShaderModule(&mdl);
  };

  uint32_t pushConstantsSize = 0;

  for (uint32_t i = 0; i < mdl.push_constant_block_count; ++i) {
    const SpvReflectBlockVariable* block = &mdl.push_constant_blocks[i];
    pushConstantsSize = std::max(pushConstantsSize, block->offset + block->size);
  }

  return {
      .sm = vkShaderModule,
      .pushConstantsSize = pushConstantsSize,
  };
}

lvk::ShaderModuleState lvk::VulkanContext::createShaderModuleFromGLSL(ShaderStage stage,
                                                              const char* source,
                                                              const char* debugName,
                                                              Result* outResult) const {
  const VkShaderStageFlagBits vkStage = shaderStageToVkShaderStage(stage);
  LVK_ASSERT(vkStage != VK_SHADER_STAGE_FLAG_BITS_MAX_ENUM);
  LVK_ASSERT(source);

  std::string sourcePatched;

  if (!source || !*source) {
    Result::setResult(outResult, Result::Code::ArgumentOutOfRange, "Shader source is empty");
    return {};
  }

  if (strstr(source, "#version ") == nullptr) {
    if (vkStage == VK_SHADER_STAGE_VERTEX_BIT || vkStage == VK_SHADER_STAGE_COMPUTE_BIT ||
        vkStage == VK_SHADER_STAGE_TESSELLATION_CONTROL_BIT || vkStage == VK_SHADER_STAGE_TESSELLATION_EVALUATION_BIT) {
      sourcePatched += R"(
      #version 460
      #extension GL_EXT_buffer_reference : require
      #extension GL_EXT_buffer_reference_uvec2 : require
      #extension GL_EXT_debug_printf : enable
      #extension GL_EXT_nonuniform_qualifier : require
      #extension GL_EXT_shader_explicit_arithmetic_types_float16 : require
      )";
    }
    if (vkStage == VK_SHADER_STAGE_FRAGMENT_BIT) {
      sourcePatched += R"(
      #version 460
      #extension GL_EXT_buffer_reference_uvec2 : require
      #extension GL_EXT_debug_printf : enable
      #extension GL_EXT_nonuniform_qualifier : require
      #extension GL_EXT_samplerless_texture_functions : require
      #extension GL_EXT_shader_explicit_arithmetic_types_float16 : require

      layout (set = 0, binding = 0) uniform texture2D kTextures2D[];
      layout (set = 1, binding = 0) uniform texture3D kTextures3D[];
      layout (set = 2, binding = 0) uniform textureCube kTexturesCube[];
      layout (set = 3, binding = 0) uniform texture2D kTextures2DShadow[];
      layout (set = 0, binding = 1) uniform sampler kSamplers[];
      layout (set = 3, binding = 1) uniform samplerShadow kSamplersShadow[];
      )";

      sourcePatched += R"(
      vec4 textureBindless2D(uint textureid, uint samplerid, vec2 uv) {
        return texture(sampler2D(kTextures2D[textureid], kSamplers[samplerid]), uv);
      }
      vec4 textureBindless2DLod(uint textureid, uint samplerid, vec2 uv, float lod) {
        return textureLod(sampler2D(kTextures2D[textureid], kSamplers[samplerid]), uv, lod);
      }
      float textureBindless2DShadow(uint textureid, uint samplerid, vec3 uvw) {
        return texture(sampler2DShadow(kTextures2DShadow[textureid], kSamplersShadow[samplerid]), uvw);
      }
      ivec2 textureBindlessSize2D(uint textureid) {
        return textureSize(kTextures2D[textureid], 0);
      }
      vec4 textureBindlessCube(uint textureid, uint samplerid, vec3 uvw) {
        return texture(samplerCube(kTexturesCube[textureid], kSamplers[samplerid]), uvw);
      }
      vec4 textureBindlessCubeLod(uint textureid, uint samplerid, vec3 uvw, float lod) {
        return textureLod(samplerCube(kTexturesCube[textureid], kSamplers[samplerid]), uvw, lod);
      }
      int textureBindlessQueryLevels2D(uint textureid) {
        return textureQueryLevels(kTextures2D[textureid]);
      }
      )";
    }
    sourcePatched += source;
    source = sourcePatched.c_str();
  }

  const glslang_resource_t glslangResource = lvk::getGlslangResource(getVkPhysicalDeviceProperties().limits);

  std::vector<uint8_t> spirv;
  const Result result = lvk::compileShader(vkStage, source, &spirv, &glslangResource);

  return createShaderModuleFromSPIRV(spirv.data(), spirv.size(), debugName, outResult);
}

lvk::Format lvk::VulkanContext::getSwapchainFormat() const {
  if (!hasSwapchain()) {
    return Format_Invalid;
  }

  return vkFormatToFormat(swapchain_->getSurfaceFormat().format);
}

lvk::ColorSpace lvk::VulkanContext::getSwapChainColorSpace() const {
  return config_.swapChainColorSpace;
}

uint32_t lvk::VulkanContext::getNumSwapchainImages() const {
  return hasSwapchain() ? swapchain_->getNumSwapchainImages() : 0;
}

lvk::TextureHandle lvk::VulkanContext::getCurrentSwapchainTexture() {
  LVK_PROFILER_FUNCTION();

  if (!hasSwapchain()) {
    return {};
  }

  TextureHandle tex = swapchain_->getCurrentTexture();

  if (!LVK_VERIFY(tex.valid())) {
    LVK_ASSERT_MSG(false, "Swapchain has no valid texture");
    return {};
  }

  LVK_ASSERT_MSG(texturesPool_.get(tex)->image_->vkImageFormat_ != VK_FORMAT_UNDEFINED, "Invalid image format");

  return tex;
}

void lvk::VulkanContext::recreateSwapchain(int newWidth, int newHeight) {
  initSwapchain(newWidth, newHeight);
}

uint32_t lvk::VulkanContext::getFramebufferMSAABitMask() const {
  const VkPhysicalDeviceLimits& limits = getVkPhysicalDeviceProperties().limits;
  return limits.framebufferColorSampleCounts;
}

double lvk::VulkanContext::getTimestampPeriodToMs() const {
  return double(getVkPhysicalDeviceProperties().limits.timestampPeriod) * 1e-6;
}

bool lvk::VulkanContext::getQueryPoolResults(QueryPoolHandle pool,
                                             uint32_t firstQuery,
                                             uint32_t queryCount,
                                             size_t dataSize,
                                             void* outData,
                                             size_t stride) const {
  VkQueryPool vkPool = *queriesPool_.get(pool);

  VK_ASSERT(vkGetQueryPoolResults(
      vkDevice_, vkPool, firstQuery, queryCount, dataSize, outData, stride, VK_QUERY_RESULT_WAIT_BIT | VK_QUERY_RESULT_64_BIT));

  return true;
}

#ifdef LVK_WITH_OPENXR
PFN_xrVoidFunction lvk::VulkanContext::getXRFunction(XrInstance instance, const char* name) {
  PFN_xrVoidFunction func;

  XrResult result = xrGetInstanceProcAddr(instance, name, &func);

  if (result != XR_SUCCESS) {
    // std::cerr << "Failed to load OpenXR extension function '" << name << "': " << result << std::endl;
    LLOGL("Failed to load OpenXR extension function ' %s ' : &i \n", name, result);
    return nullptr;
  }

  return func;
}
#endif

void lvk::VulkanContext::createInstance(
#ifdef LVK_WITH_OPENXR
    const XRParams* xrParams
#endif
) {
  vkInstance_ = VK_NULL_HANDLE;

  const char* instanceExtensionNames[] = {
    VK_KHR_SURFACE_EXTENSION_NAME,
    VK_EXT_DEBUG_UTILS_EXTENSION_NAME,
#if defined(_WIN32)
    VK_KHR_WIN32_SURFACE_EXTENSION_NAME,
#elif defined(VK_USE_PLATFORM_ANDROID_KHR)
    VK_KHR_ANDROID_SURFACE_EXTENSION_NAME,
#elif defined(__linux__)
#if defined(VK_USE_PLATFORM_WAYLAND_KHR)
    VK_KHR_WAYLAND_SURFACE_EXTENSION_NAME,
#else
    VK_KHR_XLIB_SURFACE_EXTENSION_NAME,
#endif
#elif defined(__APPLE__)
    VK_EXT_LAYER_SETTINGS_EXTENSION_NAME,
    VK_MVK_MACOS_SURFACE_EXTENSION_NAME,
#endif
#if defined(LVK_WITH_VULKAN_PORTABILITY)
    VK_KHR_PORTABILITY_ENUMERATION_EXTENSION_NAME,
#endif
    VK_EXT_VALIDATION_FEATURES_EXTENSION_NAME // enabled only for validation
  };

  const uint32_t numInstanceExtensions = config_.enableValidation ? (uint32_t)LVK_ARRAY_NUM_ELEMENTS(instanceExtensionNames)
                                                                  : (uint32_t)LVK_ARRAY_NUM_ELEMENTS(instanceExtensionNames) - 1;

#if !defined(ANDROID)
  // GPU Assisted Validation doesn't work on Android.
  // It implicitly requires vertexPipelineStoresAndAtomics feature that's not supported even on high-end devices.
  const VkValidationFeatureEnableEXT validationFeaturesEnabled[] = {
      VK_VALIDATION_FEATURE_ENABLE_GPU_ASSISTED_EXT,
      VK_VALIDATION_FEATURE_ENABLE_GPU_ASSISTED_RESERVE_BINDING_SLOT_EXT,
  };
<<<<<<< HEAD

=======
#endif // ANDROID
  
>>>>>>> 834883ad
#if defined(__APPLE__)
  // Shader validation doesn't work in MoltenVK for SPIR-V 1.6 under Vulkan 1.3:
  // "Invalid SPIR-V binary version 1.6 for target environment SPIR-V 1.5 (under Vulkan 1.2 semantics)."
  const VkValidationFeatureDisableEXT validationFeaturesDisabled[] = {
    VK_VALIDATION_FEATURE_DISABLE_SHADERS_EXT,
    VK_VALIDATION_FEATURE_DISABLE_SHADER_VALIDATION_CACHE_EXT,
  };
#endif // __APPLE__

  const VkValidationFeaturesEXT features = {
      .sType = VK_STRUCTURE_TYPE_VALIDATION_FEATURES_EXT,
      .pNext = nullptr,
#if !defined(ANDROID)
      .enabledValidationFeatureCount = config_.enableValidation ? (uint32_t)LVK_ARRAY_NUM_ELEMENTS(validationFeaturesEnabled) : 0u,
      .pEnabledValidationFeatures = config_.enableValidation ? validationFeaturesEnabled : nullptr,
#endif
#if defined(__APPLE__)
      .disabledValidationFeatureCount = config_.enableValidation ? (uint32_t)LVK_ARRAY_NUM_ELEMENTS(validationFeaturesDisabled) : 0u,
      .pDisabledValidationFeatures = config_.enableValidation ? validationFeaturesDisabled : nullptr,
#endif
  };
  
#if defined(__APPLE__)
  // https://github.com/KhronosGroup/MoltenVK/blob/main/Docs/MoltenVK_Configuration_Parameters.md
  const int useMetalArgumentBuffers = 1;
  const VkLayerSettingEXT settings[] = {
    {"MoltenVK", "MVK_CONFIG_USE_METAL_ARGUMENT_BUFFERS", VK_LAYER_SETTING_TYPE_INT32_EXT, 1, &useMetalArgumentBuffers}};
  const VkLayerSettingsCreateInfoEXT layerSettingsCreateInfo = {
    .sType = VK_STRUCTURE_TYPE_LAYER_SETTINGS_CREATE_INFO_EXT,
    .pNext = config_.enableValidation ? &features : nullptr,
    .settingCount = (uint32_t)LVK_ARRAY_NUM_ELEMENTS(settings),
    .pSettings = settings
  };
#endif // __APPLE__

  const VkApplicationInfo appInfo = {
      .sType = VK_STRUCTURE_TYPE_APPLICATION_INFO,
      .pNext = nullptr,
      .pApplicationName = "LVK/Vulkan",
      .applicationVersion = VK_MAKE_VERSION(1, 0, 0),
      .pEngineName = "LVK/Vulkan",
      .engineVersion = VK_MAKE_VERSION(1, 0, 0),
      .apiVersion = VK_API_VERSION_1_3,
  };

  VkInstanceCreateFlags flags = 0;
#if defined(LVK_WITH_VULKAN_PORTABILITY)
  flags |= VK_INSTANCE_CREATE_ENUMERATE_PORTABILITY_BIT_KHR;
#endif
  const VkInstanceCreateInfo ci = {
      .sType = VK_STRUCTURE_TYPE_INSTANCE_CREATE_INFO,
#if defined(__APPLE__)
      .pNext = &layerSettingsCreateInfo,
#else
      .pNext = config_.enableValidation ? &features : nullptr,
#endif
      .flags = flags,
      .pApplicationInfo = &appInfo,
      .enabledLayerCount = config_.enableValidation ? (uint32_t)LVK_ARRAY_NUM_ELEMENTS(kDefaultValidationLayers) : 0u,
      .ppEnabledLayerNames = config_.enableValidation ? kDefaultValidationLayers : nullptr,
      .enabledExtensionCount = numInstanceExtensions,
      .ppEnabledExtensionNames = instanceExtensionNames,
  };

#ifdef LVK_WITH_OPENXR
  const XrVulkanInstanceCreateInfoKHR xrInstanceCi = {.type = XR_TYPE_VULKAN_INSTANCE_CREATE_INFO_KHR,
                                                      .systemId = xrParams->systemId,
                                                      .pfnGetInstanceProcAddr = vkGetInstanceProcAddr,
                                                      .vulkanCreateInfo = &ci,
                                                      .vulkanAllocator = nullptr};

  auto xrCreateVulkanInstanceKHR = (PFN_xrCreateVulkanInstanceKHR)getXRFunction(xrParams->instance, "xrCreateVulkanInstanceKHR");

  VkResult xrInstanceVkResult;
  XrResult xrInstanceRes = xrCreateVulkanInstanceKHR(xrParams->instance, &xrInstanceCi, &vkInstance_, &xrInstanceVkResult);
#else
  VK_ASSERT(vkCreateInstance(&ci, nullptr, &vkInstance_));
#endif

  volkLoadInstance(vkInstance_);

<<<<<<< HEAD
// Update MoltenVK configuration.
#if defined(__APPLE__)
  void* moltenVkModule = dlopen("libMoltenVK.dylib", RTLD_NOW | RTLD_LOCAL);
  PFN_vkGetMoltenVKConfigurationMVK vkGetMoltenVKConfigurationMVK =
      (PFN_vkGetMoltenVKConfigurationMVK)dlsym(moltenVkModule, "vkGetMoltenVKConfigurationMVK");
  PFN_vkSetMoltenVKConfigurationMVK vkSetMoltenVKConfigurationMVK =
      (PFN_vkSetMoltenVKConfigurationMVK)dlsym(moltenVkModule, "vkSetMoltenVKConfigurationMVK");

  MVKConfiguration configuration = {};
  size_t configurationSize = sizeof(MVKConfiguration);
  VK_ASSERT(vkGetMoltenVKConfigurationMVK(vkInstance_, &configuration, &configurationSize));

  configuration.useMetalArgumentBuffers = MVK_CONFIG_USE_METAL_ARGUMENT_BUFFERS_ALWAYS;
  VK_ASSERT(vkSetMoltenVKConfigurationMVK(vkInstance_, &configuration, &configurationSize));
#endif

=======
>>>>>>> 834883ad
  // debug messenger
  {
    const VkDebugUtilsMessengerCreateInfoEXT ci = {
        .sType = VK_STRUCTURE_TYPE_DEBUG_UTILS_MESSENGER_CREATE_INFO_EXT,
        .messageSeverity = VK_DEBUG_UTILS_MESSAGE_SEVERITY_VERBOSE_BIT_EXT | VK_DEBUG_UTILS_MESSAGE_SEVERITY_INFO_BIT_EXT |
                           VK_DEBUG_UTILS_MESSAGE_SEVERITY_WARNING_BIT_EXT | VK_DEBUG_UTILS_MESSAGE_SEVERITY_ERROR_BIT_EXT,
        .messageType = VK_DEBUG_UTILS_MESSAGE_TYPE_GENERAL_BIT_EXT | VK_DEBUG_UTILS_MESSAGE_TYPE_VALIDATION_BIT_EXT |
                       VK_DEBUG_UTILS_MESSAGE_TYPE_PERFORMANCE_BIT_EXT,
        .pfnUserCallback = &vulkanDebugCallback,
        .pUserData = this,
    };
    VK_ASSERT(vkCreateDebugUtilsMessengerEXT(vkInstance_, &ci, nullptr, &vkDebugUtilsMessenger_));
  }

  uint32_t count = 0;
  VK_ASSERT(vkEnumerateInstanceExtensionProperties(nullptr, &count, nullptr));

  std::vector<VkExtensionProperties> allInstanceExtensions(count);

  VK_ASSERT(vkEnumerateInstanceExtensionProperties(nullptr, &count, allInstanceExtensions.data()));

  // log available instance extensions
  LLOGL("\nVulkan instance extensions:\n");

  for (const auto& extension : allInstanceExtensions) {
    LLOGL("  %s\n", extension.extensionName);
  }
}

void lvk::VulkanContext::createSurface(void* window, void* display) {
#if defined(VK_USE_PLATFORM_WIN32_KHR)
  const VkWin32SurfaceCreateInfoKHR ci = {
      .sType = VK_STRUCTURE_TYPE_WIN32_SURFACE_CREATE_INFO_KHR,
      .hinstance = GetModuleHandle(nullptr),
      .hwnd = (HWND)window,
  };
  VK_ASSERT(vkCreateWin32SurfaceKHR(vkInstance_, &ci, nullptr, &vkSurface_));
#elif defined(VK_USE_PLATFORM_ANDROID_KHR)
  const VkAndroidSurfaceCreateInfoKHR ci = {
      .sType = VK_STRUCTURE_TYPE_ANDROID_SURFACE_CREATE_INFO_KHR, 
      .pNext = nullptr, 
      .flags = 0, 
      .window = (ANativeWindow*)window};
  VK_ASSERT(vkCreateAndroidSurfaceKHR(vkInstance_, &ci, nullptr, &vkSurface_));
#elif defined(VK_USE_PLATFORM_XLIB_KHR)
  const VkXlibSurfaceCreateInfoKHR ci = {
      .sType = VK_STRUCTURE_TYPE_XLIB_SURFACE_CREATE_INFO_KHR,
      .flags = 0,
      .dpy = (Display*)display,
      .window = (Window)window,
  };
  VK_ASSERT(vkCreateXlibSurfaceKHR(vkInstance_, &ci, nullptr, &vkSurface_));
#elif defined(VK_USE_PLATFORM_WAYLAND_KHR)
  const VkWaylandSurfaceCreateInfoKHR ci = {
      .sType = VK_STRUCTURE_TYPE_WAYLAND_SURFACE_CREATE_INFO_KHR,
      .flags = 0,
      .display = (wl_display*)display,
      .surface = (wl_surface*)window,
  };
  VK_ASSERT(vkCreateWaylandSurfaceKHR(vkInstance_, &ci, nullptr, &vkSurface_));
#elif defined(VK_USE_PLATFORM_MACOS_MVK)
  const VkMacOSSurfaceCreateInfoMVK ci = {
      .sType = VK_STRUCTURE_TYPE_MACOS_SURFACE_CREATE_INFO_MVK,
      .flags = 0,
      .pView = window,
  };
  VK_ASSERT(vkCreateMacOSSurfaceMVK(vkInstance_, &ci, nullptr, &vkSurface_));
#else
#error Implement for other platforms
#endif
}

uint32_t lvk::VulkanContext::queryDevices(HWDeviceType deviceType, HWDeviceDesc* outDevices, uint32_t maxOutDevices) {
  // Physical devices
  uint32_t deviceCount = 0;
  VK_ASSERT(vkEnumeratePhysicalDevices(vkInstance_, &deviceCount, nullptr));
  std::vector<VkPhysicalDevice> vkDevices(deviceCount);
  VK_ASSERT(vkEnumeratePhysicalDevices(vkInstance_, &deviceCount, vkDevices.data()));

  auto convertVulkanDeviceTypeToIGL = [](VkPhysicalDeviceType vkDeviceType) -> HWDeviceType {
    switch (vkDeviceType) {
    case VK_PHYSICAL_DEVICE_TYPE_INTEGRATED_GPU:
      return HWDeviceType_Integrated;
    case VK_PHYSICAL_DEVICE_TYPE_DISCRETE_GPU:
      return HWDeviceType_Discrete;
    case VK_PHYSICAL_DEVICE_TYPE_VIRTUAL_GPU:
      return HWDeviceType_External;
    case VK_PHYSICAL_DEVICE_TYPE_CPU:
      return HWDeviceType_Software;
    default:
      return HWDeviceType_Software;
    }
  };

  const HWDeviceType desiredDeviceType = deviceType;

  uint32_t numCompatibleDevices = 0;

  for (uint32_t i = 0; i < deviceCount; ++i) {
    VkPhysicalDevice physicalDevice = vkDevices[i];
    VkPhysicalDeviceProperties deviceProperties;
    vkGetPhysicalDeviceProperties(physicalDevice, &deviceProperties);

    const HWDeviceType deviceType = convertVulkanDeviceTypeToIGL(deviceProperties.deviceType);

    // filter non-suitable hardware devices
    if (desiredDeviceType != HWDeviceType_Software && desiredDeviceType != deviceType) {
      continue;
    }

    if (outDevices && numCompatibleDevices < maxOutDevices) {
      outDevices[numCompatibleDevices] = {.guid = (uintptr_t)vkDevices[i], .type = deviceType};
      strncpy(outDevices[numCompatibleDevices].name, deviceProperties.deviceName, strlen(deviceProperties.deviceName));
      numCompatibleDevices++;
    }
  }

  return numCompatibleDevices;
}

lvk::Result lvk::VulkanContext::initContext(const HWDeviceDesc& desc
#ifdef LVK_WITH_OPENXR
                                            ,
                                            const XRParams& xrParams
#endif
) {
  if (desc.guid == 0UL) {
    LLOGW("Invalid hardwareGuid(%lu)", desc.guid);
    return Result(Result::Code::RuntimeError, "Vulkan is not supported");
  }

  vkPhysicalDevice_ = (VkPhysicalDevice)desc.guid;

  useStaging_ = !isHostVisibleSingleHeapMemory(vkPhysicalDevice_);

  vkGetPhysicalDeviceFeatures2(vkPhysicalDevice_, &vkFeatures10_);
  vkGetPhysicalDeviceProperties2(vkPhysicalDevice_, &vkPhysicalDeviceProperties2_);

  const uint32_t apiVersion = vkPhysicalDeviceProperties2_.properties.apiVersion;

  LLOGL("Vulkan physical device: %s\n", vkPhysicalDeviceProperties2_.properties.deviceName);
  LLOGL("           API version: %i.%i.%i.%i\n",
        VK_API_VERSION_MAJOR(apiVersion),
        VK_API_VERSION_MINOR(apiVersion),
        VK_API_VERSION_PATCH(apiVersion),
        VK_API_VERSION_VARIANT(apiVersion));
  LLOGL("           Driver info: %s %s\n", vkPhysicalDeviceDriverProperties_.driverName, vkPhysicalDeviceDriverProperties_.driverInfo);

  uint32_t count = 0;
  VK_ASSERT(vkEnumerateDeviceExtensionProperties(vkPhysicalDevice_, nullptr, &count, nullptr));

  std::vector<VkExtensionProperties> allPhysicalDeviceExtensions(count);

  VK_ASSERT(vkEnumerateDeviceExtensionProperties(vkPhysicalDevice_, nullptr, &count, allPhysicalDeviceExtensions.data()));

  LLOGL("Vulkan physical device extensions:\n");

  // log available physical device extensions
  for (const auto& ext : allPhysicalDeviceExtensions) {
    LLOGL("  %s\n", ext.extensionName);
  }

  deviceQueues_.graphicsQueueFamilyIndex = lvk::findQueueFamilyIndex(vkPhysicalDevice_, VK_QUEUE_GRAPHICS_BIT);
  deviceQueues_.computeQueueFamilyIndex = lvk::findQueueFamilyIndex(vkPhysicalDevice_, VK_QUEUE_COMPUTE_BIT);

  if (deviceQueues_.graphicsQueueFamilyIndex == DeviceQueues::INVALID) {
    LLOGW("VK_QUEUE_GRAPHICS_BIT is not supported");
    return Result(Result::Code::RuntimeError, "VK_QUEUE_GRAPHICS_BIT is not supported");
  }

  if (deviceQueues_.computeQueueFamilyIndex == DeviceQueues::INVALID) {
    LLOGW("VK_QUEUE_COMPUTE_BIT is not supported");
    return Result(Result::Code::RuntimeError, "VK_QUEUE_COMPUTE_BIT is not supported");
  }

  const float queuePriority = 1.0f;

  const VkDeviceQueueCreateInfo ciQueue[2] = {
      {
          .sType = VK_STRUCTURE_TYPE_DEVICE_QUEUE_CREATE_INFO,
          .queueFamilyIndex = deviceQueues_.graphicsQueueFamilyIndex,
          .queueCount = 1,
          .pQueuePriorities = &queuePriority,
      },
      {
          .sType = VK_STRUCTURE_TYPE_DEVICE_QUEUE_CREATE_INFO,
          .queueFamilyIndex = deviceQueues_.computeQueueFamilyIndex,
          .queueCount = 1,
          .pQueuePriorities = &queuePriority,
      },
  };
  const uint32_t numQueues = ciQueue[0].queueFamilyIndex == ciQueue[1].queueFamilyIndex ? 1 : 2;

  const char* deviceExtensionNames[] = {
    VK_KHR_SWAPCHAIN_EXTENSION_NAME,
#if defined(LVK_WITH_TRACY)
    VK_EXT_CALIBRATED_TIMESTAMPS_EXTENSION_NAME,
#endif
#if defined(__APPLE__)
    // All supported Vulkan 1.3 extensions
    // https://github.com/KhronosGroup/MoltenVK/issues/1930
    VK_KHR_COPY_COMMANDS_2_EXTENSION_NAME,
    VK_KHR_DYNAMIC_RENDERING_EXTENSION_NAME,
    VK_KHR_SHADER_NON_SEMANTIC_INFO_EXTENSION_NAME,
    VK_KHR_SYNCHRONIZATION_2_EXTENSION_NAME,
    VK_EXT_4444_FORMATS_EXTENSION_NAME,
    VK_EXT_EXTENDED_DYNAMIC_STATE_EXTENSION_NAME,
    VK_EXT_EXTENDED_DYNAMIC_STATE_2_EXTENSION_NAME,
    VK_EXT_IMAGE_ROBUSTNESS_EXTENSION_NAME,
    VK_EXT_INLINE_UNIFORM_BLOCK_EXTENSION_NAME,
    VK_EXT_PIPELINE_CREATION_CACHE_CONTROL_EXTENSION_NAME,
    VK_EXT_PIPELINE_CREATION_FEEDBACK_EXTENSION_NAME,
    VK_EXT_PRIVATE_DATA_EXTENSION_NAME,
    VK_EXT_SHADER_DEMOTE_TO_HELPER_INVOCATION_EXTENSION_NAME,
    VK_EXT_SUBGROUP_SIZE_CONTROL_EXTENSION_NAME,
    VK_EXT_TEXEL_BUFFER_ALIGNMENT_EXTENSION_NAME,
    VK_EXT_TEXTURE_COMPRESSION_ASTC_HDR_EXTENSION_NAME,
#endif
#if defined(LVK_WITH_VULKAN_PORTABILITY)
    "VK_KHR_portability_subset",
#endif
  };

  VkPhysicalDeviceFeatures deviceFeatures10 = {
#if !defined(__APPLE__)
      .geometryShader = VK_TRUE,
      .tessellationShader = VK_TRUE,
#endif // !defined(__APPLE__)
      .multiDrawIndirect = VK_TRUE,
      .drawIndirectFirstInstance = VK_TRUE,
      .depthBiasClamp = VK_TRUE,
#if !defined(ANDROID)
      .fillModeNonSolid = VK_TRUE,
#endif
      .samplerAnisotropy = VK_TRUE,
#if !defined(ANDROID)
      .textureCompressionBC = VK_TRUE,
#endif
      .fragmentStoresAndAtomics = VK_TRUE,
  };
  VkPhysicalDeviceVulkan11Features deviceFeatures11 = {
      .sType = VK_STRUCTURE_TYPE_PHYSICAL_DEVICE_VULKAN_1_1_FEATURES,
      .storageBuffer16BitAccess = VK_TRUE,
      .shaderDrawParameters = VK_TRUE,
  };
  VkPhysicalDeviceVulkan12Features deviceFeatures12 = {
      .sType = VK_STRUCTURE_TYPE_PHYSICAL_DEVICE_VULKAN_1_2_FEATURES,
      .pNext = &deviceFeatures11,
#if !defined(__APPLE__)
      .drawIndirectCount = VK_TRUE,
#endif // !defined(__APPLE__)
      .descriptorIndexing = VK_TRUE,
      .shaderSampledImageArrayNonUniformIndexing = VK_TRUE,
      .descriptorBindingSampledImageUpdateAfterBind = VK_TRUE,
      .descriptorBindingStorageImageUpdateAfterBind = VK_TRUE,
      .descriptorBindingUpdateUnusedWhilePending = VK_TRUE,
      .descriptorBindingPartiallyBound = VK_TRUE,
      .descriptorBindingVariableDescriptorCount = VK_TRUE,
      .runtimeDescriptorArray = VK_TRUE,
      .uniformBufferStandardLayout = VK_TRUE,
      .timelineSemaphore = VK_TRUE,
      .bufferDeviceAddress = VK_TRUE,
  };
  VkPhysicalDeviceVulkan13Features deviceFeatures13 = {
      .sType = VK_STRUCTURE_TYPE_PHYSICAL_DEVICE_VULKAN_1_3_FEATURES,
      .pNext = &deviceFeatures12,
      .subgroupSizeControl = VK_TRUE,
      .synchronization2 = VK_TRUE,
      .dynamicRendering = VK_TRUE,
      .maintenance4 = VK_TRUE,
  };
  
#ifdef __APPLE__
  VkPhysicalDeviceExtendedDynamicStateFeaturesEXT dynamicStateFeature = {
    .sType = VK_STRUCTURE_TYPE_PHYSICAL_DEVICE_EXTENDED_DYNAMIC_STATE_FEATURES_EXT,
    .pNext = &deviceFeatures13,
    .extendedDynamicState = VK_TRUE,
  };

  VkPhysicalDeviceExtendedDynamicState2FeaturesEXT dynamicState2Feature = {
    .sType = VK_STRUCTURE_TYPE_PHYSICAL_DEVICE_EXTENDED_DYNAMIC_STATE_2_FEATURES_EXT,
    .pNext = &dynamicStateFeature,
    .extendedDynamicState2 = VK_TRUE,
  };

  VkPhysicalDeviceSynchronization2FeaturesKHR synchronization2Feature = {
      .sType = VK_STRUCTURE_TYPE_PHYSICAL_DEVICE_SYNCHRONIZATION_2_FEATURES_KHR,
      .pNext = &dynamicState2Feature,
      .synchronization2 = VK_TRUE,
  };

  const void* createInfoNext = &synchronization2Feature;
#else
  const void* createInfoNext = &deviceFeatures13;
#endif
  
  const VkDeviceCreateInfo ci = {
      .sType = VK_STRUCTURE_TYPE_DEVICE_CREATE_INFO,
      .pNext = createInfoNext,
      .queueCreateInfoCount = numQueues,
      .pQueueCreateInfos = ciQueue,
      .enabledExtensionCount = (uint32_t)LVK_ARRAY_NUM_ELEMENTS(deviceExtensionNames),
      .ppEnabledExtensionNames = deviceExtensionNames,
      .pEnabledFeatures = &deviceFeatures10,
  };

  // check extensions
  {
    std::vector<VkExtensionProperties> props;
    getDeviceExtensionProps(vkPhysicalDevice_, props);
    if (config_.enableValidation) {
      for (const char* layer : kDefaultValidationLayers) {
        getDeviceExtensionProps(vkPhysicalDevice_, props, layer);
      }
    }
    std::string missingExtensions;
    for (const char* ext : deviceExtensionNames) {
      if (!hasExtension(ext, props))
        missingExtensions += "\n   " + std::string(ext);
    }
    if (!missingExtensions.empty()) {
      MINILOG_LOG_PROC(minilog::FatalError, "Missing Vulkan device extensions: %s\n", missingExtensions.c_str());
      assert(false);
      return Result(Result::Code::RuntimeError);
    }
  }

  // check features
  {
    std::string missingFeatures;
#define CHECK_VULKAN_FEATURE(reqFeatures, availFeatures, feature, version)     \
  if ((reqFeatures.feature == VK_TRUE) && (availFeatures.feature == VK_FALSE)) \
    missingFeatures.append("\n   " version " ." #feature);
#define CHECK_FEATURE_1_0(feature) CHECK_VULKAN_FEATURE(deviceFeatures10, vkFeatures10_.features, feature, "1.0 ");
    CHECK_FEATURE_1_0(robustBufferAccess);
    CHECK_FEATURE_1_0(fullDrawIndexUint32);
    CHECK_FEATURE_1_0(imageCubeArray);
    CHECK_FEATURE_1_0(independentBlend);
    CHECK_FEATURE_1_0(geometryShader);
    CHECK_FEATURE_1_0(tessellationShader);
    CHECK_FEATURE_1_0(sampleRateShading);
    CHECK_FEATURE_1_0(dualSrcBlend);
    CHECK_FEATURE_1_0(logicOp);
    CHECK_FEATURE_1_0(multiDrawIndirect);
    CHECK_FEATURE_1_0(drawIndirectFirstInstance);
    CHECK_FEATURE_1_0(depthClamp);
    CHECK_FEATURE_1_0(depthBiasClamp);
    CHECK_FEATURE_1_0(fillModeNonSolid);
    CHECK_FEATURE_1_0(depthBounds);
    CHECK_FEATURE_1_0(wideLines);
    CHECK_FEATURE_1_0(largePoints);
    CHECK_FEATURE_1_0(alphaToOne);
    CHECK_FEATURE_1_0(multiViewport);
    CHECK_FEATURE_1_0(samplerAnisotropy);
    CHECK_FEATURE_1_0(textureCompressionETC2);
    CHECK_FEATURE_1_0(textureCompressionASTC_LDR);
    CHECK_FEATURE_1_0(textureCompressionBC);
    CHECK_FEATURE_1_0(occlusionQueryPrecise);
    CHECK_FEATURE_1_0(pipelineStatisticsQuery);
    CHECK_FEATURE_1_0(vertexPipelineStoresAndAtomics);
    CHECK_FEATURE_1_0(fragmentStoresAndAtomics);
    CHECK_FEATURE_1_0(shaderTessellationAndGeometryPointSize);
    CHECK_FEATURE_1_0(shaderImageGatherExtended);
    CHECK_FEATURE_1_0(shaderStorageImageExtendedFormats);
    CHECK_FEATURE_1_0(shaderStorageImageMultisample);
    CHECK_FEATURE_1_0(shaderStorageImageReadWithoutFormat);
    CHECK_FEATURE_1_0(shaderStorageImageWriteWithoutFormat);
    CHECK_FEATURE_1_0(shaderUniformBufferArrayDynamicIndexing);
    CHECK_FEATURE_1_0(shaderSampledImageArrayDynamicIndexing);
    CHECK_FEATURE_1_0(shaderStorageBufferArrayDynamicIndexing);
    CHECK_FEATURE_1_0(shaderStorageImageArrayDynamicIndexing);
    CHECK_FEATURE_1_0(shaderClipDistance);
    CHECK_FEATURE_1_0(shaderCullDistance);
    CHECK_FEATURE_1_0(shaderFloat64);
    CHECK_FEATURE_1_0(shaderInt64);
    CHECK_FEATURE_1_0(shaderInt16);
    CHECK_FEATURE_1_0(shaderResourceResidency);
    CHECK_FEATURE_1_0(shaderResourceMinLod);
    CHECK_FEATURE_1_0(sparseBinding);
    CHECK_FEATURE_1_0(sparseResidencyBuffer);
    CHECK_FEATURE_1_0(sparseResidencyImage2D);
    CHECK_FEATURE_1_0(sparseResidencyImage3D);
    CHECK_FEATURE_1_0(sparseResidency2Samples);
    CHECK_FEATURE_1_0(sparseResidency4Samples);
    CHECK_FEATURE_1_0(sparseResidency8Samples);
    CHECK_FEATURE_1_0(sparseResidency16Samples);
    CHECK_FEATURE_1_0(sparseResidencyAliased);
    CHECK_FEATURE_1_0(variableMultisampleRate);
    CHECK_FEATURE_1_0(inheritedQueries);
#undef CHECK_FEATURE_1_0
#define CHECK_FEATURE_1_1(feature) CHECK_VULKAN_FEATURE(deviceFeatures11, vkFeatures11_, feature, "1.1 ");
    CHECK_FEATURE_1_1(storageBuffer16BitAccess);
    CHECK_FEATURE_1_1(uniformAndStorageBuffer16BitAccess);
    CHECK_FEATURE_1_1(storagePushConstant16);
    CHECK_FEATURE_1_1(storageInputOutput16);
    CHECK_FEATURE_1_1(multiview);
    CHECK_FEATURE_1_1(multiviewGeometryShader);
    CHECK_FEATURE_1_1(multiviewTessellationShader);
    CHECK_FEATURE_1_1(variablePointersStorageBuffer);
    CHECK_FEATURE_1_1(variablePointers);
    CHECK_FEATURE_1_1(protectedMemory);
    CHECK_FEATURE_1_1(samplerYcbcrConversion);
    CHECK_FEATURE_1_1(shaderDrawParameters);
#undef CHECK_FEATURE_1_1
#define CHECK_FEATURE_1_2(feature) CHECK_VULKAN_FEATURE(deviceFeatures12, vkFeatures12_, feature, "1.2 ");
    CHECK_FEATURE_1_2(samplerMirrorClampToEdge);
    CHECK_FEATURE_1_2(drawIndirectCount);
    CHECK_FEATURE_1_2(storageBuffer8BitAccess);
    CHECK_FEATURE_1_2(uniformAndStorageBuffer8BitAccess);
    CHECK_FEATURE_1_2(storagePushConstant8);
    CHECK_FEATURE_1_2(shaderBufferInt64Atomics);
    CHECK_FEATURE_1_2(shaderSharedInt64Atomics);
    CHECK_FEATURE_1_2(shaderFloat16);
    CHECK_FEATURE_1_2(shaderInt8);
    CHECK_FEATURE_1_2(descriptorIndexing);
    CHECK_FEATURE_1_2(shaderInputAttachmentArrayDynamicIndexing);
    CHECK_FEATURE_1_2(shaderUniformTexelBufferArrayDynamicIndexing);
    CHECK_FEATURE_1_2(shaderStorageTexelBufferArrayDynamicIndexing);
    CHECK_FEATURE_1_2(shaderUniformBufferArrayNonUniformIndexing);
    CHECK_FEATURE_1_2(shaderSampledImageArrayNonUniformIndexing);
    CHECK_FEATURE_1_2(shaderStorageBufferArrayNonUniformIndexing);
    CHECK_FEATURE_1_2(shaderStorageImageArrayNonUniformIndexing);
    CHECK_FEATURE_1_2(shaderInputAttachmentArrayNonUniformIndexing);
    CHECK_FEATURE_1_2(shaderUniformTexelBufferArrayNonUniformIndexing);
    CHECK_FEATURE_1_2(shaderStorageTexelBufferArrayNonUniformIndexing);
    CHECK_FEATURE_1_2(descriptorBindingUniformBufferUpdateAfterBind);
    CHECK_FEATURE_1_2(descriptorBindingSampledImageUpdateAfterBind);
    CHECK_FEATURE_1_2(descriptorBindingStorageImageUpdateAfterBind);
    CHECK_FEATURE_1_2(descriptorBindingStorageBufferUpdateAfterBind);
    CHECK_FEATURE_1_2(descriptorBindingUniformTexelBufferUpdateAfterBind);
    CHECK_FEATURE_1_2(descriptorBindingStorageTexelBufferUpdateAfterBind);
    CHECK_FEATURE_1_2(descriptorBindingUpdateUnusedWhilePending);
    CHECK_FEATURE_1_2(descriptorBindingPartiallyBound);
    CHECK_FEATURE_1_2(descriptorBindingVariableDescriptorCount);
    CHECK_FEATURE_1_2(runtimeDescriptorArray);
    CHECK_FEATURE_1_2(samplerFilterMinmax);
    CHECK_FEATURE_1_2(scalarBlockLayout);
    CHECK_FEATURE_1_2(imagelessFramebuffer);
    CHECK_FEATURE_1_2(uniformBufferStandardLayout);
    CHECK_FEATURE_1_2(shaderSubgroupExtendedTypes);
    CHECK_FEATURE_1_2(separateDepthStencilLayouts);
    CHECK_FEATURE_1_2(hostQueryReset);
    CHECK_FEATURE_1_2(timelineSemaphore);
    CHECK_FEATURE_1_2(bufferDeviceAddress);
    CHECK_FEATURE_1_2(bufferDeviceAddressCaptureReplay);
    CHECK_FEATURE_1_2(bufferDeviceAddressMultiDevice);
    CHECK_FEATURE_1_2(vulkanMemoryModel);
    CHECK_FEATURE_1_2(vulkanMemoryModelDeviceScope);
    CHECK_FEATURE_1_2(vulkanMemoryModelAvailabilityVisibilityChains);
    CHECK_FEATURE_1_2(shaderOutputViewportIndex);
    CHECK_FEATURE_1_2(shaderOutputLayer);
    CHECK_FEATURE_1_2(subgroupBroadcastDynamicId);
#undef CHECK_FEATURE_1_2
#define CHECK_FEATURE_1_3(feature) CHECK_VULKAN_FEATURE(deviceFeatures13, vkFeatures13_, feature, "1.3 ");
    CHECK_FEATURE_1_3(robustImageAccess);
    CHECK_FEATURE_1_3(inlineUniformBlock);
    CHECK_FEATURE_1_3(descriptorBindingInlineUniformBlockUpdateAfterBind);
    CHECK_FEATURE_1_3(pipelineCreationCacheControl);
    CHECK_FEATURE_1_3(privateData);
    CHECK_FEATURE_1_3(shaderDemoteToHelperInvocation);
    CHECK_FEATURE_1_3(shaderTerminateInvocation);
    CHECK_FEATURE_1_3(subgroupSizeControl);
    CHECK_FEATURE_1_3(computeFullSubgroups);
    CHECK_FEATURE_1_3(synchronization2);
    CHECK_FEATURE_1_3(textureCompressionASTC_HDR);
    CHECK_FEATURE_1_3(shaderZeroInitializeWorkgroupMemory);
    CHECK_FEATURE_1_3(dynamicRendering);
    CHECK_FEATURE_1_3(shaderIntegerDotProduct);
    CHECK_FEATURE_1_3(maintenance4);
#undef CHECK_FEATURE_1_3
    if (!missingFeatures.empty()) {
      MINILOG_LOG_PROC(
#ifndef __APPLE__
          minilog::FatalError,
#else
          minilog::Warning,
#endif
          "Missing Vulkan features: %s\n",
          missingFeatures.c_str());
      // Do not exit here in case of MoltenVK, some 1.3 features are available via extensions.
#ifndef __APPLE__
      assert(false);
      return Result(Result::Code::RuntimeError);
#endif
    }
  }

#ifdef LVK_WITH_OPENXR
  const XrVulkanDeviceCreateInfoKHR xrVkDeviceCi = {.type = XR_TYPE_VULKAN_DEVICE_CREATE_INFO_KHR,
                                                    .systemId = xrParams.systemId,
                                                    .pfnGetInstanceProcAddr = vkGetInstanceProcAddr,
                                                    .vulkanPhysicalDevice = vkPhysicalDevice_,
                                                    .vulkanCreateInfo = &ci,
                                                    .vulkanAllocator = nullptr};

  auto xrCreateVulkanDeviceKHR = (PFN_xrCreateVulkanDeviceKHR)getXRFunction(xrParams.instance, "xrCreateVulkanDeviceKHR");

  VkResult vkCreateVkDeviceRes;
  XrResult xrCreateVkDeviceRes = xrCreateVulkanDeviceKHR(xrParams.instance, &xrVkDeviceCi, &vkDevice_, &vkCreateVkDeviceRes);

  VK_ASSERT_RETURN(vkCreateVkDeviceRes);
#else

  VK_ASSERT_RETURN(vkCreateDevice(vkPhysicalDevice_, &ci, nullptr, &vkDevice_));
#endif

  volkLoadDevice(vkDevice_);

#if defined(__APPLE__)
<<<<<<< HEAD
   vkCmdBeginRendering = vkCmdBeginRenderingKHR;
   vkCmdEndRendering = vkCmdEndRenderingKHR;
=======
  vkCmdBeginRendering = vkCmdBeginRenderingKHR;
  vkCmdEndRendering = vkCmdEndRenderingKHR;
  vkCmdSetDepthWriteEnable = vkCmdSetDepthWriteEnableEXT;
  vkCmdSetDepthTestEnable = vkCmdSetDepthTestEnableEXT;
  vkCmdSetDepthCompareOp = vkCmdSetDepthCompareOpEXT;
  vkCmdSetDepthBiasEnable = vkCmdSetDepthBiasEnableEXT;
>>>>>>> 834883ad
#endif

  vkGetDeviceQueue(vkDevice_, deviceQueues_.graphicsQueueFamilyIndex, 0, &deviceQueues_.graphicsQueue);
  vkGetDeviceQueue(vkDevice_, deviceQueues_.computeQueueFamilyIndex, 0, &deviceQueues_.computeQueue);

  VK_ASSERT(lvk::setDebugObjectName(vkDevice_, VK_OBJECT_TYPE_DEVICE, (uint64_t)vkDevice_, "Device: VulkanContext::vkDevice_"));

  immediate_ =
      std::make_unique<lvk::VulkanImmediateCommands>(vkDevice_, deviceQueues_.graphicsQueueFamilyIndex, "VulkanContext::immediate_");

  // create Vulkan pipeline cache
  {
    const VkPipelineCacheCreateInfo ci = {
        VK_STRUCTURE_TYPE_PIPELINE_CACHE_CREATE_INFO,
        nullptr,
        VkPipelineCacheCreateFlags(0),
        config_.pipelineCacheDataSize,
        config_.pipelineCacheData,
    };
    vkCreatePipelineCache(vkDevice_, &ci, nullptr, &pipelineCache_);
  }

  if (LVK_VULKAN_USE_VMA) {
    pimpl_->vma_ = lvk::createVmaAllocator(vkPhysicalDevice_, vkDevice_, vkInstance_, apiVersion);
    LVK_ASSERT(pimpl_->vma_ != VK_NULL_HANDLE);
  }

  stagingDevice_ = std::make_unique<lvk::VulkanStagingDevice>(*this);

  // default texture
  {
    const VkFormat dummyTextureFormat = VK_FORMAT_R8G8B8A8_UNORM;
    const VkMemoryPropertyFlags memFlags = useStaging_ ? VK_MEMORY_PROPERTY_DEVICE_LOCAL_BIT : VK_MEMORY_PROPERTY_HOST_VISIBLE_BIT;
    Result result;
    std::shared_ptr<lvk::VulkanImage> image =
        createImage(VK_IMAGE_TYPE_2D,
                    VkExtent3D{1, 1, 1},
                    dummyTextureFormat,
                    1,
                    1,
                    VK_IMAGE_TILING_OPTIMAL,
                    VK_IMAGE_USAGE_TRANSFER_DST_BIT | VK_IMAGE_USAGE_SAMPLED_BIT | VK_IMAGE_USAGE_STORAGE_BIT,
                    memFlags,
                    0,
                    VK_SAMPLE_COUNT_1_BIT,
                    &result,
                    "Image: dummy 1x1");
    if (!LVK_VERIFY(result.isOk())) {
      return result;
    }
    if (!LVK_VERIFY(image.get())) {
      return Result(Result::Code::RuntimeError, "Cannot create VulkanImage");
    }
    VkImageView imageView = image->createImageView(VK_IMAGE_VIEW_TYPE_2D,
                                                   dummyTextureFormat,
                                                   VK_IMAGE_ASPECT_COLOR_BIT,
                                                   0,
                                                   VK_REMAINING_MIP_LEVELS,
                                                   0,
                                                   1,
                                                   {},
                                                   "Image View: dummy 1x1");
    if (!LVK_VERIFY(imageView != VK_NULL_HANDLE)) {
      return Result(Result::Code::RuntimeError, "Cannot create VkImageView");
    }
    VulkanTexture dummyTexture(std::move(image), imageView);
    const uint32_t pixel = 0xFF000000;
    const VkRect2D imageRegion = {.offset = {.x = 0, .y = 0}, .extent = {.width = 1, .height = 1}};
    stagingDevice_->imageData2D(*dummyTexture.image_.get(), imageRegion, 0, 1, 0, 1, dummyTextureFormat, &pixel);
    texturesPool_.create(std::move(dummyTexture));
    LVK_ASSERT(texturesPool_.numObjects() == 1);
  }

  // default sampler
  LVK_ASSERT(samplersPool_.numObjects() == 0);
  createSampler(
      {
          .sType = VK_STRUCTURE_TYPE_SAMPLER_CREATE_INFO,
          .pNext = nullptr,
          .flags = 0,
          .magFilter = VK_FILTER_LINEAR,
          .minFilter = VK_FILTER_LINEAR,
          .mipmapMode = VK_SAMPLER_MIPMAP_MODE_LINEAR,
          .addressModeU = VK_SAMPLER_ADDRESS_MODE_REPEAT,
          .addressModeV = VK_SAMPLER_ADDRESS_MODE_REPEAT,
          .addressModeW = VK_SAMPLER_ADDRESS_MODE_REPEAT,
          .mipLodBias = 0.0f,
          .anisotropyEnable = VK_FALSE,
          .maxAnisotropy = 0.0f,
          .compareEnable = VK_FALSE,
          .compareOp = VK_COMPARE_OP_ALWAYS,
          .minLod = 0.0f,
          .maxLod = static_cast<float>(LVK_MAX_MIP_LEVELS - 1),
          .borderColor = VK_BORDER_COLOR_INT_OPAQUE_BLACK,
          .unnormalizedCoordinates = VK_FALSE,
      },
      nullptr,
      "Sampler: default");

  growDescriptorPool(currentMaxTextures_, currentMaxSamplers_);

  querySurfaceCapabilities();

  return Result();
}

lvk::Result lvk::VulkanContext::initSwapchain(uint32_t width, uint32_t height) {
  if (!vkDevice_ || !immediate_) {
    LLOGW("Call initContext() first");
    return Result(Result::Code::RuntimeError, "Call initContext() first");
  }

  if (swapchain_) {
    // destroy the old swapchain first
    VK_ASSERT(vkDeviceWaitIdle(vkDevice_));
    swapchain_ = nullptr;
  }

  if (!width || !height) {
    return Result();
  }

  swapchain_ = std::make_unique<lvk::VulkanSwapchain>(*this, width, height);

  return swapchain_ ? Result() : Result(Result::Code::RuntimeError, "Failed to create swapchain");
}

lvk::Result lvk::VulkanContext::growDescriptorPool(uint32_t maxTextures, uint32_t maxSamplers) {
  currentMaxTextures_ = maxTextures;
  currentMaxSamplers_ = maxSamplers;

#if LVK_VULKAN_PRINT_COMMANDS
  LLOGL("growDescriptorPool(%u, %u)\n", maxTextures, maxSamplers);
#endif // LVK_VULKAN_PRINT_COMMANDS

  if (!LVK_VERIFY(maxTextures <= vkPhysicalDeviceVulkan12Properties_.maxDescriptorSetUpdateAfterBindSampledImages)) {
    LLOGW("Max Textures exceeded: %u (max %u)",
          maxTextures,
          vkPhysicalDeviceVulkan12Properties_.maxDescriptorSetUpdateAfterBindSampledImages);
  }

  if (!LVK_VERIFY(maxSamplers <= vkPhysicalDeviceVulkan12Properties_.maxDescriptorSetUpdateAfterBindSamplers)) {
    LLOGW("Max Samplers exceeded %u (max %u)", maxSamplers, vkPhysicalDeviceVulkan12Properties_.maxDescriptorSetUpdateAfterBindSamplers);
  }

  if (vkDSL_ != VK_NULL_HANDLE) {
    deferredTask(std::packaged_task<void()>([device = vkDevice_, dsl = vkDSL_]() { vkDestroyDescriptorSetLayout(device, dsl, nullptr); }));
  }
  if (vkDPool_ != VK_NULL_HANDLE) {
    deferredTask(std::packaged_task<void()>([device = vkDevice_, dp = vkDPool_]() { vkDestroyDescriptorPool(device, dp, nullptr); }));
  }

  // create default descriptor set layout which is going to be shared by graphics pipelines
  const VkDescriptorSetLayoutBinding bindings[kBinding_NumBindings] = {
      lvk::getDSLBinding(kBinding_Textures, VK_DESCRIPTOR_TYPE_SAMPLED_IMAGE, maxTextures),
      lvk::getDSLBinding(kBinding_Samplers, VK_DESCRIPTOR_TYPE_SAMPLER, maxSamplers),
      lvk::getDSLBinding(kBinding_StorageImages, VK_DESCRIPTOR_TYPE_STORAGE_IMAGE, maxTextures),
  };
  const uint32_t flags = VK_DESCRIPTOR_BINDING_UPDATE_AFTER_BIND_BIT | VK_DESCRIPTOR_BINDING_UPDATE_UNUSED_WHILE_PENDING_BIT |
                         VK_DESCRIPTOR_BINDING_PARTIALLY_BOUND_BIT;
  VkDescriptorBindingFlags bindingFlags[kBinding_NumBindings];
  for (int i = 0; i < kBinding_NumBindings; ++i) {
    bindingFlags[i] = flags;
  }
  const VkDescriptorSetLayoutBindingFlagsCreateInfo setLayoutBindingFlagsCI = {
      .sType = VK_STRUCTURE_TYPE_DESCRIPTOR_SET_LAYOUT_BINDING_FLAGS_CREATE_INFO_EXT,
      .bindingCount = kBinding_NumBindings,
      .pBindingFlags = bindingFlags,
  };
  const VkDescriptorSetLayoutCreateInfo dslci = {
      .sType = VK_STRUCTURE_TYPE_DESCRIPTOR_SET_LAYOUT_CREATE_INFO,
      .pNext = &setLayoutBindingFlagsCI,
      .flags = VK_DESCRIPTOR_SET_LAYOUT_CREATE_UPDATE_AFTER_BIND_POOL_BIT_EXT,
      .bindingCount = kBinding_NumBindings,
      .pBindings = bindings,
  };
  VK_ASSERT(vkCreateDescriptorSetLayout(vkDevice_, &dslci, nullptr, &vkDSL_));
  VK_ASSERT(lvk::setDebugObjectName(
      vkDevice_, VK_OBJECT_TYPE_DESCRIPTOR_SET_LAYOUT, (uint64_t)vkDSL_, "Descriptor Set Layout: VulkanContext::vkDSL_"));

  {
    // create default descriptor pool and allocate 1 descriptor set
    const VkDescriptorPoolSize poolSizes[kBinding_NumBindings]{
        VkDescriptorPoolSize{VK_DESCRIPTOR_TYPE_SAMPLED_IMAGE, maxTextures},
        VkDescriptorPoolSize{VK_DESCRIPTOR_TYPE_SAMPLER, maxSamplers},
        VkDescriptorPoolSize{VK_DESCRIPTOR_TYPE_STORAGE_IMAGE, maxTextures},
    };
    const VkDescriptorPoolCreateInfo ci = {
        .sType = VK_STRUCTURE_TYPE_DESCRIPTOR_POOL_CREATE_INFO,
        .flags = VK_DESCRIPTOR_POOL_CREATE_UPDATE_AFTER_BIND_BIT,
        .maxSets = 1,
        .poolSizeCount = kBinding_NumBindings,
        .pPoolSizes = poolSizes,
    };
    VK_ASSERT_RETURN(vkCreateDescriptorPool(vkDevice_, &ci, nullptr, &vkDPool_));
    const VkDescriptorSetAllocateInfo ai = {
        .sType = VK_STRUCTURE_TYPE_DESCRIPTOR_SET_ALLOCATE_INFO,
        .descriptorPool = vkDPool_,
        .descriptorSetCount = 1,
        .pSetLayouts = &vkDSL_,
    };
    VK_ASSERT_RETURN(vkAllocateDescriptorSets(vkDevice_, &ai, &vkDSet_));
  }

  return Result();
}

lvk::BufferHandle lvk::VulkanContext::createBuffer(VkDeviceSize bufferSize,
                                                   VkBufferUsageFlags usageFlags,
                                                   VkMemoryPropertyFlags memFlags,
                                                   lvk::Result* outResult,
                                                   const char* debugName) {
#define ENSURE_BUFFER_SIZE(flag, maxSize)                                                             \
  if (usageFlags & flag) {                                                                            \
    if (!LVK_VERIFY(bufferSize <= maxSize)) {                                                         \
      Result::setResult(outResult, Result(Result::Code::RuntimeError, "Buffer size exceeded" #flag)); \
      return {};                                                                                      \
    }                                                                                                 \
  }

  const VkPhysicalDeviceLimits& limits = getVkPhysicalDeviceProperties().limits;

  ENSURE_BUFFER_SIZE(VK_BUFFER_USAGE_UNIFORM_BUFFER_BIT, limits.maxUniformBufferRange);
  // any buffer
  ENSURE_BUFFER_SIZE(VK_BUFFER_USAGE_FLAG_BITS_MAX_ENUM, limits.maxStorageBufferRange);
#undef ENSURE_BUFFER_SIZE

  return buffersPool_.create(VulkanBuffer(this, vkDevice_, bufferSize, usageFlags, memFlags, debugName));
}

std::shared_ptr<lvk::VulkanImage> lvk::VulkanContext::createImage(VkImageType imageType,
                                                                  VkExtent3D extent,
                                                                  VkFormat format,
                                                                  uint32_t numLevels,
                                                                  uint32_t numLayers,
                                                                  VkImageTiling tiling,
                                                                  VkImageUsageFlags usageFlags,
                                                                  VkMemoryPropertyFlags memFlags,
                                                                  VkImageCreateFlags flags,
                                                                  VkSampleCountFlagBits samples,
                                                                  lvk::Result* outResult,
                                                                  const char* debugName) {
  if (!validateImageLimits(imageType, samples, extent, getVkPhysicalDeviceProperties().limits, outResult)) {
    return nullptr;
  }

  return std::make_shared<VulkanImage>(
      *this, vkDevice_, extent, imageType, format, numLevels, numLayers, tiling, usageFlags, memFlags, flags, samples, debugName);
}

void lvk::VulkanContext::bindDefaultDescriptorSets(VkCommandBuffer cmdBuf, VkPipelineBindPoint bindPoint, VkPipelineLayout layout) const {
  LVK_PROFILER_FUNCTION();
  const VkDescriptorSet dsets[4] = {vkDSet_, vkDSet_, vkDSet_, vkDSet_};
  vkCmdBindDescriptorSets(cmdBuf, bindPoint, layout, 0, (uint32_t)LVK_ARRAY_NUM_ELEMENTS(dsets), dsets, 0, nullptr);
}

void lvk::VulkanContext::checkAndUpdateDescriptorSets() {
  if (!awaitingCreation_) {
    // nothing to update here
    return;
  }

  // newly created resources can be used immediately - make sure they are put into descriptor sets
  LVK_PROFILER_FUNCTION();

  // update Vulkan descriptor set here

  // make sure the guard values are always there
  LVK_ASSERT(texturesPool_.numObjects() >= 1);
  LVK_ASSERT(samplersPool_.numObjects() >= 1);

  uint32_t newMaxTextures = currentMaxTextures_;
  uint32_t newMaxSamplers = currentMaxSamplers_;

  while (texturesPool_.objects_.size() > newMaxTextures) {
    newMaxTextures *= 2;
  }
  while (samplersPool_.objects_.size() > newMaxSamplers) {
    newMaxSamplers *= 2;
  }
  if (newMaxTextures != currentMaxTextures_ || newMaxSamplers != currentMaxSamplers_) {
    growDescriptorPool(newMaxTextures, newMaxSamplers);
  }

  // 1. Sampled and storage images
  std::vector<VkDescriptorImageInfo> infoSampledImages;
  std::vector<VkDescriptorImageInfo> infoStorageImages;

  infoSampledImages.reserve(texturesPool_.numObjects());
  infoStorageImages.reserve(texturesPool_.numObjects());

  // use the dummy texture to avoid sparse array
  VkImageView dummyImageView = texturesPool_.objects_[0].obj_.imageView_;

  for (const auto& obj : texturesPool_.objects_) {
    const VulkanImage* img = obj.obj_.image_.get();
    const VkImageView view = obj.obj_.imageView_;
    // multisampled images cannot be directly accessed from shaders
    const bool isTextureAvailable = img && ((img->vkSamples_ & VK_SAMPLE_COUNT_1_BIT) == VK_SAMPLE_COUNT_1_BIT);
    const bool isSampledImage = isTextureAvailable && img->isSampledImage();
    const bool isStorageImage = isTextureAvailable && img->isStorageImage();
    infoSampledImages.push_back({VK_NULL_HANDLE, isSampledImage ? view : dummyImageView, VK_IMAGE_LAYOUT_SHADER_READ_ONLY_OPTIMAL});
    LVK_ASSERT(infoSampledImages.back().imageView != VK_NULL_HANDLE);
    infoStorageImages.push_back({VK_NULL_HANDLE, isStorageImage ? view : dummyImageView, VK_IMAGE_LAYOUT_GENERAL});
  }

  // 2. Samplers
  std::vector<VkDescriptorImageInfo> infoSamplers;
  infoSamplers.reserve(samplersPool_.objects_.size());

  for (const auto& sampler : samplersPool_.objects_) {
    infoSamplers.push_back({sampler.obj_ ? sampler.obj_ : samplersPool_.objects_[0].obj_, VK_NULL_HANDLE, VK_IMAGE_LAYOUT_UNDEFINED});
  }

  VkWriteDescriptorSet write[kBinding_NumBindings] = {};
  uint32_t numWrites = 0;

  if (!infoSampledImages.empty()) {
    write[numWrites++] = VkWriteDescriptorSet{
        .sType = VK_STRUCTURE_TYPE_WRITE_DESCRIPTOR_SET,
        .dstSet = vkDSet_,
        .dstBinding = kBinding_Textures,
        .dstArrayElement = 0,
        .descriptorCount = (uint32_t)infoSampledImages.size(),
        .descriptorType = VK_DESCRIPTOR_TYPE_SAMPLED_IMAGE,
        .pImageInfo = infoSampledImages.data(),
    };
  }

  if (!infoSamplers.empty()) {
    write[numWrites++] = VkWriteDescriptorSet{
        .sType = VK_STRUCTURE_TYPE_WRITE_DESCRIPTOR_SET,
        .dstSet = vkDSet_,
        .dstBinding = kBinding_Samplers,
        .dstArrayElement = 0,
        .descriptorCount = (uint32_t)infoSamplers.size(),
        .descriptorType = VK_DESCRIPTOR_TYPE_SAMPLER,
        .pImageInfo = infoSamplers.data(),
    };
  }

  if (!infoStorageImages.empty()) {
    write[numWrites++] = VkWriteDescriptorSet{
        .sType = VK_STRUCTURE_TYPE_WRITE_DESCRIPTOR_SET,
        .dstSet = vkDSet_,
        .dstBinding = kBinding_StorageImages,
        .dstArrayElement = 0,
        .descriptorCount = (uint32_t)infoStorageImages.size(),
        .descriptorType = VK_DESCRIPTOR_TYPE_STORAGE_IMAGE,
        .pImageInfo = infoStorageImages.data(),
    };
  }

  // do not switch to the next descriptor set if there is nothing to update
  if (numWrites) {
#if LVK_VULKAN_PRINT_COMMANDS
    LLOGL("vkUpdateDescriptorSets()\n");
#endif // LVK_VULKAN_PRINT_COMMANDS
    immediate_->wait(immediate_->getLastSubmitHandle());
    vkUpdateDescriptorSets(vkDevice_, numWrites, write, 0, nullptr);
  }

  awaitingCreation_ = false;
}

lvk::SamplerHandle lvk::VulkanContext::createSampler(const VkSamplerCreateInfo& ci, lvk::Result* outResult, const char* debugName) {
  LVK_PROFILER_FUNCTION_COLOR(LVK_PROFILER_COLOR_CREATE);

  VkSampler sampler = VK_NULL_HANDLE;

  VK_ASSERT(vkCreateSampler(vkDevice_, &ci, nullptr, &sampler));
  VK_ASSERT(lvk::setDebugObjectName(vkDevice_, VK_OBJECT_TYPE_SAMPLER, (uint64_t)sampler, debugName));

  SamplerHandle handle = samplersPool_.create(VkSampler(sampler));

  awaitingCreation_ = true;

  return handle;
}

void lvk::VulkanContext::querySurfaceCapabilities() {
  // enumerate only the formats we are using
  const VkFormat depthFormats[] = {
      VK_FORMAT_D32_SFLOAT_S8_UINT, VK_FORMAT_D24_UNORM_S8_UINT, VK_FORMAT_D16_UNORM_S8_UINT, VK_FORMAT_D32_SFLOAT, VK_FORMAT_D16_UNORM};
  for (const auto& depthFormat : depthFormats) {
    VkFormatProperties formatProps;
    vkGetPhysicalDeviceFormatProperties(vkPhysicalDevice_, depthFormat, &formatProps);

    if (formatProps.optimalTilingFeatures) {
      deviceDepthFormats_.push_back(depthFormat);
    }
  }

  if (vkSurface_ == VK_NULL_HANDLE) {
    return;
  }

  vkGetPhysicalDeviceSurfaceCapabilitiesKHR(vkPhysicalDevice_, vkSurface_, &deviceSurfaceCaps_);

  uint32_t formatCount;
  vkGetPhysicalDeviceSurfaceFormatsKHR(vkPhysicalDevice_, vkSurface_, &formatCount, nullptr);

  if (formatCount) {
    deviceSurfaceFormats_.resize(formatCount);
    vkGetPhysicalDeviceSurfaceFormatsKHR(vkPhysicalDevice_, vkSurface_, &formatCount, deviceSurfaceFormats_.data());
  }

  uint32_t presentModeCount;
  vkGetPhysicalDeviceSurfacePresentModesKHR(vkPhysicalDevice_, vkSurface_, &presentModeCount, nullptr);

  if (presentModeCount) {
    devicePresentModes_.resize(presentModeCount);
    vkGetPhysicalDeviceSurfacePresentModesKHR(vkPhysicalDevice_, vkSurface_, &presentModeCount, devicePresentModes_.data());
  }
}

VkFormat lvk::VulkanContext::getClosestDepthStencilFormat(lvk::Format desiredFormat) const {
  // get a list of compatible depth formats for a given desired format
  // The list will contain depth format that are ordered from most to least closest
  const std::vector<VkFormat> compatibleDepthStencilFormatList = getCompatibleDepthStencilFormats(desiredFormat);

  // Generate a set of device supported formats
  std::set<VkFormat> availableFormats;
  for (auto format : deviceDepthFormats_) {
    availableFormats.insert(format);
  }

  // check if any of the format in compatible list is supported
  for (auto depthStencilFormat : compatibleDepthStencilFormatList) {
    if (availableFormats.count(depthStencilFormat) != 0) {
      return depthStencilFormat;
    }
  }

  // no matching found, choose the first supported format
  return !deviceDepthFormats_.empty() ? deviceDepthFormats_[0] : VK_FORMAT_D24_UNORM_S8_UINT;
}

std::vector<uint8_t> lvk::VulkanContext::getPipelineCacheData() const {
  size_t size = 0;
  vkGetPipelineCacheData(vkDevice_, pipelineCache_, &size, nullptr);

  std::vector<uint8_t> data(size);

  if (size) {
    vkGetPipelineCacheData(vkDevice_, pipelineCache_, &size, data.data());
  }

  return data;
}

void lvk::VulkanContext::deferredTask(std::packaged_task<void()>&& task, SubmitHandle handle) const {
  if (handle.empty()) {
    handle = immediate_->getLastSubmitHandle();
  }
  pimpl_->deferredTasks_.emplace_back(std::move(task), handle);
}

void* lvk::VulkanContext::getVmaAllocator() const {
  return pimpl_->vma_;
}

void lvk::VulkanContext::processDeferredTasks() const {
  while (!pimpl_->deferredTasks_.empty() && immediate_->isReady(pimpl_->deferredTasks_.front().handle_, true)) {
    pimpl_->deferredTasks_.front().task_();
    pimpl_->deferredTasks_.pop_front();
  }
}

void lvk::VulkanContext::waitDeferredTasks() {
  for (auto& task : pimpl_->deferredTasks_) {
    immediate_->wait(task.handle_);
    task.task_();
  }
  pimpl_->deferredTasks_.clear();
}

void lvk::VulkanContext::invokeShaderModuleErrorCallback(int line, int col, const char* debugName, VkShaderModule sm) {
  if (!config_.shaderModuleErrorCallback) {
    return;
  }

  lvk::ShaderModuleHandle handle;

  for (uint32_t i = 0; i != shaderModulesPool_.objects_.size(); i++) {
    if (shaderModulesPool_.objects_[i].obj_.sm == sm) {
      handle = shaderModulesPool_.getHandle(i);
    }
  }

  if (!handle.empty()) {
    config_.shaderModuleErrorCallback(this, handle, line, col, debugName);
  }
}<|MERGE_RESOLUTION|>--- conflicted
+++ resolved
@@ -2495,8 +2495,8 @@
 
 #if defined(ANDROID)
   // This is a workaround for the issue.
-  // On Android (Mali-G715-Immortalis MC11 v1.r38p1-01eac0.c1a71ccca2acf211eb87c5db5322f569) 
-  // if depth-stencil texture is not set, call of vkCmdSetDepthCompareOp leads to disappearing of all content. 
+  // On Android (Mali-G715-Immortalis MC11 v1.r38p1-01eac0.c1a71ccca2acf211eb87c5db5322f569)
+  // if depth-stencil texture is not set, call of vkCmdSetDepthCompareOp leads to disappearing of all content.
   if (!framebuffer_.depthStencil.texture) {
     return;
   }
@@ -4354,12 +4354,8 @@
       VK_VALIDATION_FEATURE_ENABLE_GPU_ASSISTED_EXT,
       VK_VALIDATION_FEATURE_ENABLE_GPU_ASSISTED_RESERVE_BINDING_SLOT_EXT,
   };
-<<<<<<< HEAD
-
-=======
 #endif // ANDROID
-  
->>>>>>> 834883ad
+
 #if defined(__APPLE__)
   // Shader validation doesn't work in MoltenVK for SPIR-V 1.6 under Vulkan 1.3:
   // "Invalid SPIR-V binary version 1.6 for target environment SPIR-V 1.5 (under Vulkan 1.2 semantics)."
@@ -4381,7 +4377,7 @@
       .pDisabledValidationFeatures = config_.enableValidation ? validationFeaturesDisabled : nullptr,
 #endif
   };
-  
+
 #if defined(__APPLE__)
   // https://github.com/KhronosGroup/MoltenVK/blob/main/Docs/MoltenVK_Configuration_Parameters.md
   const int useMetalArgumentBuffers = 1;
@@ -4441,25 +4437,6 @@
 
   volkLoadInstance(vkInstance_);
 
-<<<<<<< HEAD
-// Update MoltenVK configuration.
-#if defined(__APPLE__)
-  void* moltenVkModule = dlopen("libMoltenVK.dylib", RTLD_NOW | RTLD_LOCAL);
-  PFN_vkGetMoltenVKConfigurationMVK vkGetMoltenVKConfigurationMVK =
-      (PFN_vkGetMoltenVKConfigurationMVK)dlsym(moltenVkModule, "vkGetMoltenVKConfigurationMVK");
-  PFN_vkSetMoltenVKConfigurationMVK vkSetMoltenVKConfigurationMVK =
-      (PFN_vkSetMoltenVKConfigurationMVK)dlsym(moltenVkModule, "vkSetMoltenVKConfigurationMVK");
-
-  MVKConfiguration configuration = {};
-  size_t configurationSize = sizeof(MVKConfiguration);
-  VK_ASSERT(vkGetMoltenVKConfigurationMVK(vkInstance_, &configuration, &configurationSize));
-
-  configuration.useMetalArgumentBuffers = MVK_CONFIG_USE_METAL_ARGUMENT_BUFFERS_ALWAYS;
-  VK_ASSERT(vkSetMoltenVKConfigurationMVK(vkInstance_, &configuration, &configurationSize));
-#endif
-
-=======
->>>>>>> 834883ad
   // debug messenger
   {
     const VkDebugUtilsMessengerCreateInfoEXT ci = {
@@ -4499,9 +4476,9 @@
   VK_ASSERT(vkCreateWin32SurfaceKHR(vkInstance_, &ci, nullptr, &vkSurface_));
 #elif defined(VK_USE_PLATFORM_ANDROID_KHR)
   const VkAndroidSurfaceCreateInfoKHR ci = {
-      .sType = VK_STRUCTURE_TYPE_ANDROID_SURFACE_CREATE_INFO_KHR, 
-      .pNext = nullptr, 
-      .flags = 0, 
+      .sType = VK_STRUCTURE_TYPE_ANDROID_SURFACE_CREATE_INFO_KHR,
+      .pNext = nullptr,
+      .flags = 0,
       .window = (ANativeWindow*)window};
   VK_ASSERT(vkCreateAndroidSurfaceKHR(vkInstance_, &ci, nullptr, &vkSurface_));
 #elif defined(VK_USE_PLATFORM_XLIB_KHR)
@@ -4731,7 +4708,7 @@
       .dynamicRendering = VK_TRUE,
       .maintenance4 = VK_TRUE,
   };
-  
+
 #ifdef __APPLE__
   VkPhysicalDeviceExtendedDynamicStateFeaturesEXT dynamicStateFeature = {
     .sType = VK_STRUCTURE_TYPE_PHYSICAL_DEVICE_EXTENDED_DYNAMIC_STATE_FEATURES_EXT,
@@ -4755,7 +4732,7 @@
 #else
   const void* createInfoNext = &deviceFeatures13;
 #endif
-  
+
   const VkDeviceCreateInfo ci = {
       .sType = VK_STRUCTURE_TYPE_DEVICE_CREATE_INFO,
       .pNext = createInfoNext,
@@ -4969,17 +4946,12 @@
   volkLoadDevice(vkDevice_);
 
 #if defined(__APPLE__)
-<<<<<<< HEAD
-   vkCmdBeginRendering = vkCmdBeginRenderingKHR;
-   vkCmdEndRendering = vkCmdEndRenderingKHR;
-=======
   vkCmdBeginRendering = vkCmdBeginRenderingKHR;
   vkCmdEndRendering = vkCmdEndRenderingKHR;
   vkCmdSetDepthWriteEnable = vkCmdSetDepthWriteEnableEXT;
   vkCmdSetDepthTestEnable = vkCmdSetDepthTestEnableEXT;
   vkCmdSetDepthCompareOp = vkCmdSetDepthCompareOpEXT;
   vkCmdSetDepthBiasEnable = vkCmdSetDepthBiasEnableEXT;
->>>>>>> 834883ad
 #endif
 
   vkGetDeviceQueue(vkDevice_, deviceQueues_.graphicsQueueFamilyIndex, 0, &deviceQueues_.graphicsQueue);
